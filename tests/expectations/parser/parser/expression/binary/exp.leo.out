--- conflicted
+++ resolved
@@ -122,151 +122,4 @@
         col_start: 1
         col_stop: 18
         path: ""
-<<<<<<< HEAD
-        content: 1u8 ** 2u8 ** 3u8
-  - Binary:
-      left:
-        Cast:
-          inner:
-            Value:
-              Integer:
-                - U8
-                - "1"
-                - span:
-                    line_start: 1
-                    line_stop: 1
-                    col_start: 1
-                    col_stop: 4
-                    path: ""
-                    content: 1u8 as iu8 ** 3u8 as iu8
-          target_type:
-            Identifier: "{\"name\":\"iu8\",\"span\":\"{\\\"line_start\\\":1,\\\"line_stop\\\":1,\\\"col_start\\\":8,\\\"col_stop\\\":11,\\\"path\\\":\\\"\\\",\\\"content\\\":\\\"1u8 as iu8 ** 3u8 as iu8\\\"}\"}"
-          span:
-            line_start: 1
-            line_stop: 1
-            col_start: 1
-            col_stop: 11
-            path: ""
-            content: 1u8 as iu8 ** 3u8 as iu8
-      right:
-        Cast:
-          inner:
-            Value:
-              Integer:
-                - U8
-                - "3"
-                - span:
-                    line_start: 1
-                    line_stop: 1
-                    col_start: 15
-                    col_stop: 18
-                    path: ""
-                    content: 1u8 as iu8 ** 3u8 as iu8
-          target_type:
-            Identifier: "{\"name\":\"iu8\",\"span\":\"{\\\"line_start\\\":1,\\\"line_stop\\\":1,\\\"col_start\\\":22,\\\"col_stop\\\":25,\\\"path\\\":\\\"\\\",\\\"content\\\":\\\"1u8 as iu8 ** 3u8 as iu8\\\"}\"}"
-          span:
-            line_start: 1
-            line_stop: 1
-            col_start: 15
-            col_stop: 25
-            path: ""
-            content: 1u8 as iu8 ** 3u8 as iu8
-      op: Pow
-      span:
-        line_start: 1
-        line_stop: 1
-        col_start: 1
-        col_stop: 25
-        path: ""
-        content: 1u8 as iu8 ** 3u8 as iu8
-  - Binary:
-      left:
-        Cast:
-          inner:
-            Value:
-              Integer:
-                - U8
-                - "1"
-                - span:
-                    line_start: 1
-                    line_stop: 1
-                    col_start: 1
-                    col_stop: 4
-                    path: ""
-                    content: 1u8 as iu8 ** 3u8 as iu8 ** 5u8 as iu8
-          target_type:
-            Identifier: "{\"name\":\"iu8\",\"span\":\"{\\\"line_start\\\":1,\\\"line_stop\\\":1,\\\"col_start\\\":8,\\\"col_stop\\\":11,\\\"path\\\":\\\"\\\",\\\"content\\\":\\\"1u8 as iu8 ** 3u8 as iu8 ** 5u8 as iu8\\\"}\"}"
-          span:
-            line_start: 1
-            line_stop: 1
-            col_start: 1
-            col_stop: 11
-            path: ""
-            content: 1u8 as iu8 ** 3u8 as iu8 ** 5u8 as iu8
-      right:
-        Binary:
-          left:
-            Cast:
-              inner:
-                Value:
-                  Integer:
-                    - U8
-                    - "3"
-                    - span:
-                        line_start: 1
-                        line_stop: 1
-                        col_start: 15
-                        col_stop: 18
-                        path: ""
-                        content: 1u8 as iu8 ** 3u8 as iu8 ** 5u8 as iu8
-              target_type:
-                Identifier: "{\"name\":\"iu8\",\"span\":\"{\\\"line_start\\\":1,\\\"line_stop\\\":1,\\\"col_start\\\":22,\\\"col_stop\\\":25,\\\"path\\\":\\\"\\\",\\\"content\\\":\\\"1u8 as iu8 ** 3u8 as iu8 ** 5u8 as iu8\\\"}\"}"
-              span:
-                line_start: 1
-                line_stop: 1
-                col_start: 15
-                col_stop: 25
-                path: ""
-                content: 1u8 as iu8 ** 3u8 as iu8 ** 5u8 as iu8
-          right:
-            Cast:
-              inner:
-                Value:
-                  Integer:
-                    - U8
-                    - "5"
-                    - span:
-                        line_start: 1
-                        line_stop: 1
-                        col_start: 29
-                        col_stop: 32
-                        path: ""
-                        content: 1u8 as iu8 ** 3u8 as iu8 ** 5u8 as iu8
-              target_type:
-                Identifier: "{\"name\":\"iu8\",\"span\":\"{\\\"line_start\\\":1,\\\"line_stop\\\":1,\\\"col_start\\\":36,\\\"col_stop\\\":39,\\\"path\\\":\\\"\\\",\\\"content\\\":\\\"1u8 as iu8 ** 3u8 as iu8 ** 5u8 as iu8\\\"}\"}"
-              span:
-                line_start: 1
-                line_stop: 1
-                col_start: 29
-                col_stop: 39
-                path: ""
-                content: 1u8 as iu8 ** 3u8 as iu8 ** 5u8 as iu8
-          op: Pow
-          span:
-            line_start: 1
-            line_stop: 1
-            col_start: 15
-            col_stop: 39
-            path: ""
-            content: 1u8 as iu8 ** 3u8 as iu8 ** 5u8 as iu8
-      op: Pow
-      span:
-        line_start: 1
-        line_stop: 1
-        col_start: 1
-        col_stop: 39
-        path: ""
-        content: 1u8 as iu8 ** 3u8 as iu8 ** 5u8 as iu8
-=======
-        content: 1 ** 2 ** 3
->>>>>>> 4617c3ba
+        content: 1u8 ** 2u8 ** 3u8