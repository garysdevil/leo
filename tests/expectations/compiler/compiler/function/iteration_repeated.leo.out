---
namespace: Compile
expectation: Pass
outputs:
  - circuit:
      num_public_variables: 0
      num_private_variables: 3
      num_constraints: 3
      at: 74affd242c169638ba2ba913cd2fa5d4070eef1055c7d8ac57dfb6d449d8fb14
      bt: fa4399093f64457849c38de4cad4cab3e1d90743e8be07d1b156b6088c5851ec
      ct: 5ae1625b488b3935122d8dd627fe575b388a5aa360378fa4407aad08baaed1e2
    output:
      - input_file: input/dummy.in
        output:
          registers:
            r0:
              type: bool
              value: "true"
    initial_ast: 7b1ffdcd03e6defcda23767768aea22ce9cd7a5ea8dec4a494f781be0ef578bb
<<<<<<< HEAD
    imports_resolved_ast: 84350218296aa980f0ce8b86bc5a1afe567457a42460e89d39b5aeee874d0a47
    canonicalized_ast: 4e1387c1ab10f2360706745822cec07ff6e3b623be15d7dd36cc6bdd17b9a8a5
    type_inferenced_ast: 6f3862acf3e5e3068d64f465d6931f6b356f4b66608126de548bd5e6e530bed0
=======
    ir: e3aa1b27d2e10cf2c5fbf801ccaf3ca50227ac64a5318257990e873ae456eaea
    imports_resolved_ast: 7ccb5dceb2ef5d87c3e622b26a33e0dbf5f48762a4238207be13cfee56d73e11
    canonicalized_ast: 78b1f1d037e0c0a8b8369a4b3caa3304f36348f9a6f25ac2cb15e60426c76e85
    type_inferenced_ast: cf9e12e30274aef04b95a7df88b53e856c438b1c14119d8159b4b0dcbf745d67
>>>>>>> 3626fbdb
<|MERGE_RESOLUTION|>--- conflicted
+++ resolved
@@ -17,13 +17,7 @@
               type: bool
               value: "true"
     initial_ast: 7b1ffdcd03e6defcda23767768aea22ce9cd7a5ea8dec4a494f781be0ef578bb
-<<<<<<< HEAD
+    ir: e3aa1b27d2e10cf2c5fbf801ccaf3ca50227ac64a5318257990e873ae456eaea
     imports_resolved_ast: 84350218296aa980f0ce8b86bc5a1afe567457a42460e89d39b5aeee874d0a47
     canonicalized_ast: 4e1387c1ab10f2360706745822cec07ff6e3b623be15d7dd36cc6bdd17b9a8a5
-    type_inferenced_ast: 6f3862acf3e5e3068d64f465d6931f6b356f4b66608126de548bd5e6e530bed0
-=======
-    ir: e3aa1b27d2e10cf2c5fbf801ccaf3ca50227ac64a5318257990e873ae456eaea
-    imports_resolved_ast: 7ccb5dceb2ef5d87c3e622b26a33e0dbf5f48762a4238207be13cfee56d73e11
-    canonicalized_ast: 78b1f1d037e0c0a8b8369a4b3caa3304f36348f9a6f25ac2cb15e60426c76e85
-    type_inferenced_ast: cf9e12e30274aef04b95a7df88b53e856c438b1c14119d8159b4b0dcbf745d67
->>>>>>> 3626fbdb
+    type_inferenced_ast: 6f3862acf3e5e3068d64f465d6931f6b356f4b66608126de548bd5e6e530bed0