---
namespace: Compile
expectation: Pass
outputs:
  - circuit:
      num_public_variables: 0
      num_private_variables: 159
      num_constraints: 191
      at: d0999412f7fab921a3b40e9d31820f435f41db447641be3df4c275ae3f4de5b1
      bt: 76d11f466440413df91cc22ab101dbb9674c7d424b01478e69644d084823e8ce
      ct: c920487b478d2a5b93630462c076996e2f8471196ec2f336fff82ad74055ed5c
    ir:
      - "decl f0: <0>"
      - "  store &v2, ((v0, v1), (), (), ())"
      - "  eq &v4, v3, 2"
      - "  mask 1, v4"
      - "    retn 3"
      - "  not &v5, v4"
      - "  mask 1, v5"
      - "    retn 4"
      - "decl f1: <6>"
      - "  retn [false, false, false, false, false, false, false, false, false, false, false, false, false, false, false, false, false, false, false, false, false, false, false, false, false, false, false, false, false, false, false, false, false, false, false, false, false, false, false, false, false, false, false, false, false, false, false, false, false, false, false, false, false, false, false, false, false, false, false, false, false, false, false, false, false, false, false, false, false, false, false, false, false, false, false, false, false, false, false, false, false, false, false, false, false, false, false, false, false, false, false, false, false, false, false, false, false, false, false, false, false, false, false, false, false, false, false, false, false, false, false, false, false, false, false, false, false, false, false, false, false, false, false, false, false, false, false, false, false, false, false, false, false, false, false, false, false, false, false, false, false, false, false, false, false, false, false, false, false, false, false, false, false, false, false, false, false, false, false, false, false, false, false, false, false, false, false, false, false, false, false, false, false, false, false, false, false, false, false, false, false, false, false, false, false, false, false, false, false, false, false, false, false, false, false, false, false, false, false, false, false, false, false, false, false, false, false, false, false, false, false, false, false, false, false, false, false, false, false, false, false, false, false, false, false, false, false, false, false, false, false, false, false, false, false, false, false, false, false, false, false, false, false, false, false, false, false, false, false, false, false, false, false, false, false, false]"
      - "decl f2: <7>"
      - "  retn aleo1qnr4dkkvkgfqph0vzc3y6z2eu975wnpz2925ntjccd5cfqxtyu8sta57j8"
      - "decl f3: <8>"
      - "  retn [0, 0, 0, 0, 0, 0, 0, 0, 0, 0, 0, 0, 0, 0, 0, 0, 0, 0, 0, 0, 0, 0, 0, 0, 0, 0, 0, 0, 0, 0, 0, 0]"
      - "decl f4: <9>"
      - "  retn aleo1qnr4dkkvkgfqph0vzc3y6z2eu975wnpz2925ntjccd5cfqxtyu8sta57j8"
      - "decl f5: <10>"
      - "  retn [false, false, false, false, false, false, false, false, false, false, false, false, false, false, false, false, false, false, false, false, false, false, false, false, false, false, false, false, false, false, false, false, false, false, false, false, false, false, false, false, false, false, false, false, false, false, false, false, false, false, false, false, false, false, false, false, false, false, false, false, false, false, false, false, false, false, false, false, false, false, false, false, false, false, false, false, false, false, false, false, false, false, false, false, false, false, false, false, false, false, false, false, false, false, false, false, false, false, false, false, false, false, false, false, false, false, false, false, false, false, false, false, false, false, false, false, false, false, false, false, false, false, false, false, false, false, false, false, false, false, false, false, false, false, false, false, false, false, false, false, false, false, false, false, false, false, false, false, false, false, false, false, false, false, false, false, false, false, false, false, false, false, false, false, false, false, false, false, false, false, false, false, false, false, false, false, false, false, false, false, false, false, false, false, false, false, false, false, false, false, false, false, false, false, false, false, false, false, false, false, false, false, false, false, false, false, false, false, false, false, false, false, false, false, false, false, false, false, false, false, false, false, false, false, false, false, false, false, false, false, false, false, false, false, false, false, false, false, false, false, false, false, false, false, false, false, false, false, false, false, false, false, false, false, false, false]"
      - "decl f6: <11>"
      - "  retn aleo1qnr4dkkvkgfqph0vzc3y6z2eu975wnpz2925ntjccd5cfqxtyu8sta57j8"
      - "decl f7: <12>"
      - "  retn [0, 0, 0, 0, 0, 0, 0, 0, 0, 0, 0, 0, 0, 0, 0, 0, 0, 0, 0, 0, 0, 0, 0, 0, 0, 0, 0, 0, 0, 0, 0, 0]"
      - "decl f8: <13>"
      - "  retn aleo1qnr4dkkvkgfqph0vzc3y6z2eu975wnpz2925ntjccd5cfqxtyu8sta57j8"
      - "decl f9: <14>"
      - "  retn [false]"
      - "decl f10: <15>"
      - "  retn false"
      - "decl f11: <16>"
      - "  retn [0]"
      - "decl f12: <17>"
      - "  retn false"
      - "decl f13: <18>"
      - "  retn [false]"
      - "decl f14: <19>"
      - "  retn false"
      - "decl f15: <20>"
      - "  retn [0]"
      - "decl f16: <21>"
      - "  retn false"
      - "decl f17: <22>"
      - "  retn [false, false, false, false, false, false, false, false, false, false, false, false, false, false, false, false, false, false, false, false, false, false, false, false, false, false, false, false, false, false, false, false, false, false, false, false, false, false, false, false, false, false, false, false, false, false, false, false, false, false, false, false, false, false, false, false, false, false, false, false, false, false, false, false, false, false, false, false, false, false, false, false, false, false, false, false, false, false, false, false, false, false, false, false, false, false, false, false, false, false, false, false, false, false, false, false, false, false, false, false, false, false, false, false, false, false, false, false, false, false, false, false, false, false, false, false, false, false, false, false, false, false, false, false, false, false, false, false, false, false, false, false, false, false, false, false, false, false, false, false, false, false, false, false, false, false, false, false, false, false, false, false, false, false, false, false, false, false, false, false, false, false, false, false, false, false, false, false, false, false, false, false, false, false, false, false, false, false, false, false, false, false, false, false, false, false, false, false, false, false, false, false, false, false, false, false, false, false, false, false, false, false, false, false, false, false, false, false, false, false, false, false, false, false, false, false, false, false, false, false, false, false, false, false, false, false, false, false, false, false, false, false, false, false, false, false, false, false, false, false, false, false, false, false, false, false, false, false, false, false, false, false, false]"
      - "decl f18: <23>"
      - "  retn 'a'"
      - "decl f19: <24>"
      - "  retn [0, 0, 0, 0, 0, 0, 0, 0, 0, 0, 0, 0, 0, 0, 0, 0, 0, 0, 0, 0, 0, 0, 0, 0, 0, 0, 0, 0, 0, 0, 0, 0]"
      - "decl f20: <25>"
      - "  retn 'a'"
      - "decl f21: <26>"
      - "  retn [false, false, false, false, false, false, false, false, false, false, false, false, false, false, false, false, false, false, false, false, false, false, false, false, false, false, false, false, false, false, false, false, false, false, false, false, false, false, false, false, false, false, false, false, false, false, false, false, false, false, false, false, false, false, false, false, false, false, false, false, false, false, false, false, false, false, false, false, false, false, false, false, false, false, false, false, false, false, false, false, false, false, false, false, false, false, false, false, false, false, false, false, false, false, false, false, false, false, false, false, false, false, false, false, false, false, false, false, false, false, false, false, false, false, false, false, false, false, false, false, false, false, false, false, false, false, false, false, false, false, false, false, false, false, false, false, false, false, false, false, false, false, false, false, false, false, false, false, false, false, false, false, false, false, false, false, false, false, false, false, false, false, false, false, false, false, false, false, false, false, false, false, false, false, false, false, false, false, false, false, false, false, false, false, false, false, false, false, false, false, false, false, false, false, false, false, false, false, false, false, false, false, false, false, false, false, false, false, false, false, false, false, false, false, false, false, false, false, false, false, false, false, false, false, false, false, false, false, false, false, false, false, false, false, false, false, false, false, false, false, false, false, false, false, false, false, false, false, false, false, false, false, false]"
      - "decl f22: <27>"
      - "  retn 'a'"
      - "decl f23: <28>"
      - "  retn [0, 0, 0, 0, 0, 0, 0, 0, 0, 0, 0, 0, 0, 0, 0, 0, 0, 0, 0, 0, 0, 0, 0, 0, 0, 0, 0, 0, 0, 0, 0, 0]"
      - "decl f24: <29>"
      - "  retn 'a'"
      - "decl f25: <30>"
      - "  retn [false, false, false, false, false, false, false, false, false, false, false, false, false, false, false, false, false, false, false, false, false, false, false, false, false, false, false, false, false, false, false, false, false, false, false, false, false, false, false, false, false, false, false, false, false, false, false, false, false, false, false, false, false, false, false, false, false, false, false, false, false, false, false, false, false, false, false, false, false, false, false, false, false, false, false, false, false, false, false, false, false, false, false, false, false, false, false, false, false, false, false, false, false, false, false, false, false, false, false, false, false, false, false, false, false, false, false, false, false, false, false, false, false, false, false, false, false, false, false, false, false, false, false, false, false, false, false, false, false, false, false, false, false, false, false, false, false, false, false, false, false, false, false, false, false, false, false, false, false, false, false, false, false, false, false, false, false, false, false, false, false, false, false, false, false, false, false, false, false, false, false, false, false, false, false, false, false, false, false, false, false, false, false, false, false, false, false, false, false, false, false, false, false, false, false, false, false, false, false, false, false, false, false, false, false, false, false, false, false, false, false, false, false, false, false, false, false, false, false, false, false, false, false, false, false, false, false, false, false, false, false, false, false, false, false, false, false, false, false, false, false, false, false, false, false, false, false, false, false, false, false, false, false]"
      - "decl f26: <31>"
      - "  retn []"
      - "decl f27: <32>"
      - "  retn [0, 0, 0, 0, 0, 0, 0, 0, 0, 0, 0, 0, 0, 0, 0, 0, 0, 0, 0, 0, 0, 0, 0, 0, 0, 0, 0, 0, 0, 0, 0, 0]"
      - "decl f28: <33>"
      - "  retn []"
      - "decl f29: <34>"
      - "  retn [false, false, false, false, false, false, false, false, false, false, false, false, false, false, false, false, false, false, false, false, false, false, false, false, false, false, false, false, false, false, false, false, false, false, false, false, false, false, false, false, false, false, false, false, false, false, false, false, false, false, false, false, false, false, false, false, false, false, false, false, false, false, false, false, false, false, false, false, false, false, false, false, false, false, false, false, false, false, false, false, false, false, false, false, false, false, false, false, false, false, false, false, false, false, false, false, false, false, false, false, false, false, false, false, false, false, false, false, false, false, false, false, false, false, false, false, false, false, false, false, false, false, false, false, false, false, false, false, false, false, false, false, false, false, false, false, false, false, false, false, false, false, false, false, false, false, false, false, false, false, false, false, false, false, false, false, false, false, false, false, false, false, false, false, false, false, false, false, false, false, false, false, false, false, false, false, false, false, false, false, false, false, false, false, false, false, false, false, false, false, false, false, false, false, false, false, false, false, false, false, false, false, false, false, false, false, false, false, false, false, false, false, false, false, false, false, false, false, false, false, false, false, false, false, false, false, false, false, false, false, false, false, false, false, false, false, false, false, false, false, false, false, false, false, false, false, false, false, false, false, false, false, false]"
      - "decl f30: <35>"
      - "  retn []"
      - "decl f31: <36>"
      - "  retn [0, 0, 0, 0, 0, 0, 0, 0, 0, 0, 0, 0, 0, 0, 0, 0, 0, 0, 0, 0, 0, 0, 0, 0, 0, 0, 0, 0, 0, 0, 0, 0]"
      - "decl f32: <37>"
      - "  retn []"
      - "decl f33: <38>"
      - "  retn [false, false, false, false, false, false, false, false, false, false, false, false, false, false, false, false, false, false, false, false, false, false, false, false, false, false, false, false, false, false, false, false, false, false, false, false, false, false, false, false, false, false, false, false, false, false, false, false, false, false, false, false, false, false, false, false, false, false, false, false, false, false, false, false, false, false, false, false, false, false, false, false, false, false, false, false, false, false, false, false, false, false, false, false, false, false, false, false, false, false, false, false, false, false, false, false, false, false, false, false, false, false, false, false, false, false, false, false, false, false, false, false, false, false, false, false, false, false, false, false, false, false, false, false, false, false, false, false, false, false, false, false, false, false, false, false, false, false, false, false, false, false, false, false, false, false, false, false, false, false, false, false, false, false, false, false, false, false, false, false, false, false, false, false, false, false, false, false, false, false, false, false, false, false, false, false, false, false, false, false, false, false, false, false, false, false, false, false, false, false, false, false, false, false, false, false, false, false, false, false, false, false, false, false, false, false, false, false, false, false, false, false, false, false, false, false, false, false, false, false, false, false, false, false, false, false, false, false, false, false, false, false, false, false, false, false, false, false, false, false, false, false, false, false, false, false, false, false, false, false, false, false, false, false, false, false, false, false, false, false, false, false, false, false, false, false, false, false, false, false, false, false, false, false, false, false, false, false, false, false, false, false, false, false, false, false, false, false, false, false, false, false, false, false, false, false, false, false, false, false, false, false, false, false, false, false, false, false, false, false, false, false, false, false, false, false, false, false, false, false, false, false, false, false, false, false, false, false, false, false, false, false, false, false, false, false, false, false, false, false, false, false, false, false, false, false, false, false, false, false, false, false, false, false, false, false, false, false, false, false, false, false, false, false, false, false, false, false, false, false, false, false, false, false, false, false, false, false, false, false, false, false, false, false, false, false, false, false, false, false, false, false, false, false, false, false, false, false, false, false, false, false, false, false, false, false, false, false, false, false, false, false, false, false, false, false, false, false, false, false, false, false, false, false, false, false, false, false, false, false, false, false, false, false, false, false, false, false, false, false, false, false, false, false, false, false, false, false, false, false, false, false, false, false, false, false, false, false, false, false, false, false, false, false, false, false, false, false, false, false, false, false, false, false, false, false, false, false, false, false, false, false, false, false, false, false, false, false, false, false, false, false, false, false, false, false, false, false, false, false, false, false, false, false, false, false]"
      - "decl f34: <39>"
      - "  retn []group"
      - "decl f35: <40>"
      - "  retn [0, 0, 0, 0, 0, 0, 0, 0, 0, 0, 0, 0, 0, 0, 0, 0, 0, 0, 0, 0, 0, 0, 0, 0, 0, 0, 0, 0, 0, 0, 0, 0, 0, 0, 0, 0, 0, 0, 0, 0, 0, 0, 0, 0, 0, 0, 0, 0, 0, 0, 0, 0, 0, 0, 0, 0, 0, 0, 0, 0, 0, 0, 0, 0]"
      - "decl f36: <41>"
      - "  retn []group"
      - "decl f37: <42>"
      - "  retn [false, false, false, false, false, false, false, false, false, false, false, false, false, false, false, false, false, false, false, false, false, false, false, false, false, false, false, false, false, false, false, false, false, false, false, false, false, false, false, false, false, false, false, false, false, false, false, false, false, false, false, false, false, false, false, false, false, false, false, false, false, false, false, false, false, false, false, false, false, false, false, false, false, false, false, false, false, false, false, false, false, false, false, false, false, false, false, false, false, false, false, false, false, false, false, false, false, false, false, false, false, false, false, false, false, false, false, false, false, false, false, false, false, false, false, false, false, false, false, false, false, false, false, false, false, false, false, false, false, false, false, false, false, false, false, false, false, false, false, false, false, false, false, false, false, false, false, false, false, false, false, false, false, false, false, false, false, false, false, false, false, false, false, false, false, false, false, false, false, false, false, false, false, false, false, false, false, false, false, false, false, false, false, false, false, false, false, false, false, false, false, false, false, false, false, false, false, false, false, false, false, false, false, false, false, false, false, false, false, false, false, false, false, false, false, false, false, false, false, false, false, false, false, false, false, false, false, false, false, false, false, false, false, false, false, false, false, false, false, false, false, false, false, false, false, false, false, false, false, false, false, false, false, false, false, false, false, false, false, false, false, false, false, false, false, false, false, false, false, false, false, false, false, false, false, false, false, false, false, false, false, false, false, false, false, false, false, false, false, false, false, false, false, false, false, false, false, false, false, false, false, false, false, false, false, false, false, false, false, false, false, false, false, false, false, false, false, false, false, false, false, false, false, false, false, false, false, false, false, false, false, false, false, false, false, false, false, false, false, false, false, false, false, false, false, false, false, false, false, false, false, false, false, false, false, false, false, false, false, false, false, false, false, false, false, false, false, false, false, false, false, false, false, false, false, false, false, false, false, false, false, false, false, false, false, false, false, false, false, false, false, false, false, false, false, false, false, false, false, false, false, false, false, false, false, false, false, false, false, false, false, false, false, false, false, false, false, false, false, false, false, false, false, false, false, false, false, false, false, false, false, false, false, false, false, false, false, false, false, false, false, false, false, false, false, false, false, false, false, false, false, false, false, false, false, false, false, false, false, false, false, false, false, false, false, false, false, false, false, false, false, false, false, false, false, false, false, false, false, false, false, false, false, false, false, false, false, false, false, false, false, false, false, false, false, false, false, false, false, false, false, false, false, false, false, false]"
      - "decl f38: <43>"
      - "  retn []group"
      - "decl f39: <44>"
      - "  retn [0, 0, 0, 0, 0, 0, 0, 0, 0, 0, 0, 0, 0, 0, 0, 0, 0, 0, 0, 0, 0, 0, 0, 0, 0, 0, 0, 0, 0, 0, 0, 0, 0, 0, 0, 0, 0, 0, 0, 0, 0, 0, 0, 0, 0, 0, 0, 0, 0, 0, 0, 0, 0, 0, 0, 0, 0, 0, 0, 0, 0, 0, 0, 0]"
      - "decl f40: <45>"
      - "  retn []group"
      - "decl f41: <46>"
      - "  retn [false, false, false, false, false, false, false, false]"
      - "decl f42: <47>"
      - "  retn 0"
      - "decl f43: <48>"
      - "  retn [0]"
      - "decl f44: <49>"
      - "  retn 0"
      - "decl f45: <50>"
      - "  retn [false, false, false, false, false, false, false, false]"
      - "decl f46: <51>"
      - "  retn 0"
      - "decl f47: <52>"
      - "  retn [0]"
      - "decl f48: <53>"
      - "  retn 0"
      - "decl f49: <54>"
      - "  retn [false, false, false, false, false, false, false, false, false, false, false, false, false, false, false, false]"
      - "decl f50: <55>"
      - "  retn 0"
      - "decl f51: <56>"
      - "  retn [0, 0]"
      - "decl f52: <57>"
      - "  retn 0"
      - "decl f53: <58>"
      - "  retn [false, false, false, false, false, false, false, false, false, false, false, false, false, false, false, false]"
      - "decl f54: <59>"
      - "  retn 0"
      - "decl f55: <60>"
      - "  retn [0, 0]"
      - "decl f56: <61>"
      - "  retn 0"
      - "decl f57: <62>"
      - "  retn [false, false, false, false, false, false, false, false, false, false, false, false, false, false, false, false, false, false, false, false, false, false, false, false, false, false, false, false, false, false, false, false]"
      - "decl f58: <63>"
      - "  retn 0"
      - "decl f59: <64>"
      - "  retn [0, 0, 0, 0]"
      - "decl f60: <65>"
      - "  retn 0"
      - "decl f61: <66>"
      - "  retn [false, false, false, false, false, false, false, false, false, false, false, false, false, false, false, false, false, false, false, false, false, false, false, false, false, false, false, false, false, false, false, false]"
      - "decl f62: <67>"
      - "  retn 0"
      - "decl f63: <68>"
      - "  retn [0, 0, 0, 0]"
      - "decl f64: <69>"
      - "  retn 0"
      - "decl f65: <70>"
      - "  retn [false, false, false, false, false, false, false, false, false, false, false, false, false, false, false, false, false, false, false, false, false, false, false, false, false, false, false, false, false, false, false, false, false, false, false, false, false, false, false, false, false, false, false, false, false, false, false, false, false, false, false, false, false, false, false, false, false, false, false, false, false, false, false, false]"
      - "decl f66: <71>"
      - "  retn 0"
      - "decl f67: <72>"
      - "  retn [0, 0, 0, 0, 0, 0, 0, 0]"
      - "decl f68: <73>"
      - "  retn 0"
      - "decl f69: <74>"
      - "  retn [false, false, false, false, false, false, false, false, false, false, false, false, false, false, false, false, false, false, false, false, false, false, false, false, false, false, false, false, false, false, false, false, false, false, false, false, false, false, false, false, false, false, false, false, false, false, false, false, false, false, false, false, false, false, false, false, false, false, false, false, false, false, false, false]"
      - "decl f70: <75>"
      - "  retn 0"
      - "decl f71: <76>"
      - "  retn [0, 0, 0, 0, 0, 0, 0, 0]"
      - "decl f72: <77>"
      - "  retn 0"
      - "decl f73: <78>"
      - "  retn [false, false, false, false, false, false, false, false, false, false, false, false, false, false, false, false, false, false, false, false, false, false, false, false, false, false, false, false, false, false, false, false, false, false, false, false, false, false, false, false, false, false, false, false, false, false, false, false, false, false, false, false, false, false, false, false, false, false, false, false, false, false, false, false, false, false, false, false, false, false, false, false, false, false, false, false, false, false, false, false, false, false, false, false, false, false, false, false, false, false, false, false, false, false, false, false, false, false, false, false, false, false, false, false, false, false, false, false, false, false, false, false, false, false, false, false, false, false, false, false, false, false, false, false, false, false, false, false]"
      - "decl f74: <79>"
      - "  retn 0"
      - "decl f75: <80>"
      - "  retn [0, 0, 0, 0, 0, 0, 0, 0, 0, 0, 0, 0, 0, 0, 0, 0]"
      - "decl f76: <81>"
      - "  retn 0"
      - "decl f77: <82>"
      - "  retn [false, false, false, false, false, false, false, false, false, false, false, false, false, false, false, false, false, false, false, false, false, false, false, false, false, false, false, false, false, false, false, false, false, false, false, false, false, false, false, false, false, false, false, false, false, false, false, false, false, false, false, false, false, false, false, false, false, false, false, false, false, false, false, false, false, false, false, false, false, false, false, false, false, false, false, false, false, false, false, false, false, false, false, false, false, false, false, false, false, false, false, false, false, false, false, false, false, false, false, false, false, false, false, false, false, false, false, false, false, false, false, false, false, false, false, false, false, false, false, false, false, false, false, false, false, false, false, false]"
      - "decl f78: <83>"
      - "  retn 0"
      - "decl f79: <84>"
      - "  retn [0, 0, 0, 0, 0, 0, 0, 0, 0, 0, 0, 0, 0, 0, 0, 0]"
      - "decl f80: <85>"
      - "  retn 0"
      - "decl f81: <86>"
      - "  retn [false, false, false, false, false, false, false, false]"
      - "decl f82: <87>"
      - "  retn 0"
      - "decl f83: <88>"
      - "  retn [0]"
      - "decl f84: <89>"
      - "  retn 0"
      - "decl f85: <90>"
      - "  retn [false, false, false, false, false, false, false, false]"
      - "decl f86: <91>"
      - "  retn 0"
      - "decl f87: <92>"
      - "  retn [0]"
      - "decl f88: <93>"
      - "  retn 0"
      - "decl f89: <94>"
      - "  retn [false, false, false, false, false, false, false, false, false, false, false, false, false, false, false, false]"
      - "decl f90: <95>"
      - "  retn 0"
      - "decl f91: <96>"
      - "  retn [0, 0]"
      - "decl f92: <97>"
      - "  retn 0"
      - "decl f93: <98>"
      - "  retn [false, false, false, false, false, false, false, false, false, false, false, false, false, false, false, false]"
      - "decl f94: <99>"
      - "  retn 0"
      - "decl f95: <100>"
      - "  retn [0, 0]"
      - "decl f96: <101>"
      - "  retn 0"
      - "decl f97: <102>"
      - "  retn [false, false, false, false, false, false, false, false, false, false, false, false, false, false, false, false, false, false, false, false, false, false, false, false, false, false, false, false, false, false, false, false]"
      - "decl f98: <103>"
      - "  retn 0"
      - "decl f99: <104>"
      - "  retn [0, 0, 0, 0]"
      - "decl f100: <105>"
      - "  retn 0"
      - "decl f101: <106>"
      - "  retn [false, false, false, false, false, false, false, false, false, false, false, false, false, false, false, false, false, false, false, false, false, false, false, false, false, false, false, false, false, false, false, false]"
      - "decl f102: <107>"
      - "  retn 0"
      - "decl f103: <108>"
      - "  retn [0, 0, 0, 0]"
      - "decl f104: <109>"
      - "  retn 0"
      - "decl f105: <110>"
      - "  retn [false, false, false, false, false, false, false, false, false, false, false, false, false, false, false, false, false, false, false, false, false, false, false, false, false, false, false, false, false, false, false, false, false, false, false, false, false, false, false, false, false, false, false, false, false, false, false, false, false, false, false, false, false, false, false, false, false, false, false, false, false, false, false, false]"
      - "decl f106: <111>"
      - "  retn 0"
      - "decl f107: <112>"
      - "  retn [0, 0, 0, 0, 0, 0, 0, 0]"
      - "decl f108: <113>"
      - "  retn 0"
      - "decl f109: <114>"
      - "  retn [false, false, false, false, false, false, false, false, false, false, false, false, false, false, false, false, false, false, false, false, false, false, false, false, false, false, false, false, false, false, false, false, false, false, false, false, false, false, false, false, false, false, false, false, false, false, false, false, false, false, false, false, false, false, false, false, false, false, false, false, false, false, false, false]"
      - "decl f110: <115>"
      - "  retn 0"
      - "decl f111: <116>"
      - "  retn [0, 0, 0, 0, 0, 0, 0, 0]"
      - "decl f112: <117>"
      - "  retn 0"
      - "decl f113: <118>"
      - "  retn [false, false, false, false, false, false, false, false, false, false, false, false, false, false, false, false, false, false, false, false, false, false, false, false, false, false, false, false, false, false, false, false, false, false, false, false, false, false, false, false, false, false, false, false, false, false, false, false, false, false, false, false, false, false, false, false, false, false, false, false, false, false, false, false, false, false, false, false, false, false, false, false, false, false, false, false, false, false, false, false, false, false, false, false, false, false, false, false, false, false, false, false, false, false, false, false, false, false, false, false, false, false, false, false, false, false, false, false, false, false, false, false, false, false, false, false, false, false, false, false, false, false, false, false, false, false, false, false]"
      - "decl f114: <119>"
      - "  retn 0"
      - "decl f115: <120>"
      - "  retn [0, 0, 0, 0, 0, 0, 0, 0, 0, 0, 0, 0, 0, 0, 0, 0]"
      - "decl f116: <121>"
      - "  retn 0"
      - "decl f117: <122>"
      - "  retn [false, false, false, false, false, false, false, false, false, false, false, false, false, false, false, false, false, false, false, false, false, false, false, false, false, false, false, false, false, false, false, false, false, false, false, false, false, false, false, false, false, false, false, false, false, false, false, false, false, false, false, false, false, false, false, false, false, false, false, false, false, false, false, false, false, false, false, false, false, false, false, false, false, false, false, false, false, false, false, false, false, false, false, false, false, false, false, false, false, false, false, false, false, false, false, false, false, false, false, false, false, false, false, false, false, false, false, false, false, false, false, false, false, false, false, false, false, false, false, false, false, false, false, false, false, false, false, false]"
      - "decl f118: <123>"
      - "  retn 0"
      - "decl f119: <124>"
      - "  retn [0, 0, 0, 0, 0, 0, 0, 0, 0, 0, 0, 0, 0, 0, 0, 0]"
      - "decl f120: <125>"
      - "  retn 0"
      - ""
    output:
      - input_file: input/integers.in
        output:
          registers:
            a:
              type: u32
              value: "4"
<<<<<<< HEAD
    initial_ast: b84e8dde96cf8cc32c623056ae5d0796da48b4b544c03f3d09063c81d39ff61a
    imports_resolved_ast: ff13d223b5d3a8779bcb59d3767b65d9295a10c2ce347d4548ea328894ce17c9
    canonicalized_ast: ff13d223b5d3a8779bcb59d3767b65d9295a10c2ce347d4548ea328894ce17c9
    type_inferenced_ast: 578e0f33d5abc8d59aba500093a5ebbc63c21449459a4d9ff786a09d29564ab1
=======
    initial_ast: ac5c4d426e928794116ba5f85aeb58266b31409e3e8897bb6a3b8f693f8edc33
    imports_resolved_ast: d528f1ee02b5e4fc9ef7ade65594e61cccd9d7f15b4acb7e03f418703e9f3e42
    canonicalized_ast: d528f1ee02b5e4fc9ef7ade65594e61cccd9d7f15b4acb7e03f418703e9f3e42
    type_inferenced_ast: 4601f38d30fd2e8976080c1b418f8daa6f5d63acc651bba36c018f5e754e6f02
>>>>>>> d621ee72
<|MERGE_RESOLUTION|>--- conflicted
+++ resolved
@@ -266,14 +266,7 @@
             a:
               type: u32
               value: "4"
-<<<<<<< HEAD
-    initial_ast: b84e8dde96cf8cc32c623056ae5d0796da48b4b544c03f3d09063c81d39ff61a
-    imports_resolved_ast: ff13d223b5d3a8779bcb59d3767b65d9295a10c2ce347d4548ea328894ce17c9
-    canonicalized_ast: ff13d223b5d3a8779bcb59d3767b65d9295a10c2ce347d4548ea328894ce17c9
-    type_inferenced_ast: 578e0f33d5abc8d59aba500093a5ebbc63c21449459a4d9ff786a09d29564ab1
-=======
-    initial_ast: ac5c4d426e928794116ba5f85aeb58266b31409e3e8897bb6a3b8f693f8edc33
-    imports_resolved_ast: d528f1ee02b5e4fc9ef7ade65594e61cccd9d7f15b4acb7e03f418703e9f3e42
-    canonicalized_ast: d528f1ee02b5e4fc9ef7ade65594e61cccd9d7f15b4acb7e03f418703e9f3e42
-    type_inferenced_ast: 4601f38d30fd2e8976080c1b418f8daa6f5d63acc651bba36c018f5e754e6f02
->>>>>>> d621ee72
+    initial_ast: 4d3f25f92fc58c5ee246414064c091617df4144ff5210592511c14f9586f41f5
+    imports_resolved_ast: 88b921d4f7d786a52e6cb929ff6706f6879ac061bf3e730e793c8d841654d703
+    canonicalized_ast: 88b921d4f7d786a52e6cb929ff6706f6879ac061bf3e730e793c8d841654d703
+    type_inferenced_ast: 2471c6eecf24e8b7221f2ab744d9beb350ee6e1d96680c9f8fd00862232c1ec8