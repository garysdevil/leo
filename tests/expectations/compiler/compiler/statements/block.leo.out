--- conflicted
+++ resolved
@@ -267,14 +267,7 @@
             a:
               type: bool
               value: "true"
-<<<<<<< HEAD
-    initial_ast: 6e3b6f558b3be1eed5682a89c2e9569aa80eb03fdd6b9a31c6ba28d244348c85
-    imports_resolved_ast: bbac466363bdc652a1b97e696ede4ece1731e84496501bd0abaa679fe4dd963d
-    canonicalized_ast: df479561db4c9535db4f9d085ca033fbbb025189cf3bc543943ed83036cf478a
-    type_inferenced_ast: b1655508317570e1d43dfb7631fff537d09c028bf9d0f29f133d435e2ad87be1
-=======
-    initial_ast: d1e4144352a36a41322ffe46143d497d9182c3abeb659c890af3b6106bcd3b5f
-    imports_resolved_ast: 99be6309172583b4be401ac336ea1d5dd2bbafaeb6d1efa00c45ab64a90a995c
-    canonicalized_ast: cfd1949485e21f5aa75042e970b0afe9ace30534e979867998b7898f454ca6da
-    type_inferenced_ast: a3dc2168514a4ffac2c7bbc832d746dd4a9bec2de550a5b22627d9b554ea8581
->>>>>>> 03f78d56
+    initial_ast: a2e6b8ebb9deca34599235743be7f33ba06dbcf04915d393bc7306a599b71fff
+    imports_resolved_ast: 21963ffc4618848fa59c2733b5a25675416348f66724c0aa82e17de0bbd6b6a7
+    canonicalized_ast: 4ca3ea23225de603581357fffcc2c3e44408c164a5c7eb9f8c40649bfe4132b3
+    type_inferenced_ast: 7b9d074a5b59e9ad6514fba30f3c3bfe7371bdc229bd19838cfe4a4a855f3883