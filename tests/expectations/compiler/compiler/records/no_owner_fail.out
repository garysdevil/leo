--- conflicted
+++ resolved
@@ -2,8 +2,4 @@
 namespace: Compile
 expectation: Fail
 outputs:
-<<<<<<< HEAD
-  - "Error [ETYC0372023]: The `record` type requires the variable `owner: address`.\n    --> compiler-test:4:1\n     |\n   4 | record Token {\n   5 |     // The Aleo balance (in gates).\n   6 |     gates: u64,\n   7 |     // The token amount.\n   8 |     amount: u64,\n   9 | }\n     | ^\n"
-=======
-  - "Error [ETYC0372025]: The `record` type requires the variable `owner: address`.\n    --> compiler-test:4:1\n     |\n   4 | record Token {\n   5 |     // The Aleo balance (in gates).\n   6 |     balance: u64,\n   7 |     // The token amount.\n   8 |     amount: u64,\n   9 | }\n     | ^\n"
->>>>>>> 1c88ea93
+  - "Error [ETYC0372025]: The `record` type requires the variable `owner: address`.\n    --> compiler-test:4:1\n     |\n   4 | record Token {\n   5 |     // The Aleo balance (in gates).\n   6 |     gates: u64,\n   7 |     // The token amount.\n   8 |     amount: u64,\n   9 | }\n     | ^\n"