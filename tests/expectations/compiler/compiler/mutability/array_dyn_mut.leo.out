--- conflicted
+++ resolved
@@ -22,14 +22,7 @@
             r0:
               type: "[u32; 3]"
               value: "\"150\""
-<<<<<<< HEAD
     initial_ast: c9521858d2ad51e9406757a91a38e64a02fc48080fd844a77e7551b92b9494a2
-    imports_resolved_ast: c9521858d2ad51e9406757a91a38e64a02fc48080fd844a77e7551b92b9494a2
-    canonicalized_ast: 3154edb74ba55afc0a47eaec10122557d487d5d9c969013566b6e662f7e494d2
-    type_inferenced_ast: da430e449f3763b8ab9f190b16909f2682685d5d694772752102a22ca9f196b3
-=======
-    initial_ast: b56c67d410c98a75c5f742d382e223355d214484d198ccaefe65296421c6854b
-    imports_resolved_ast: 7c717e59cfad63ac115eefe966fb30fe1ccca975f4fe750bd30c5c5269a0bda3
-    canonicalized_ast: 8da38536d104b2ee21b417f648d1806bfad8ceea07a402ec8941d5aaf2263c69
-    type_inferenced_ast: 61a9bff6910e2a508bcd2abacce2635b4074cf8d4866aa4b126e268a699c500a
->>>>>>> a5f74195
+    imports_resolved_ast: 6cf3c2708dca039004bd72577e42cd1ef71c9dc4f26537a141013cc57c097e79
+    canonicalized_ast: 31a1a6b7546c7e37988e08a70ac21744c6a5713999a6a8056eb8aa7a833732f3
+    type_inferenced_ast: a4e003392d7b8ff0821717246baf000ea8f807dbc3e4e907b1c72f5a0e4fdc7b