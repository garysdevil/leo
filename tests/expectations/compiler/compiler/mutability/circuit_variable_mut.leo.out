---
namespace: Compile
expectation: Pass
outputs:
  - circuit:
      num_public_variables: 0
      num_private_variables: 2
      num_constraints: 2
      at: 401937c524c61a28b4fab76d7a1f85bb628850012af62362a0922610372faf92
      bt: cdf9a9cee4f2edf55111a95ae60bde9801080f6bde638a5c79273a39a2f9f7f5
      ct: 643d5437104296e21d906ecb15b2c96ad278f20cfc4af53b12bb6069bd853726
    ir:
      - "decl f0: <0>"
      - "  store &v1, ((v0), (), (), ())"
      - "  store &v3, (1)"
      - "  tget &v4, v3, 0"
      - "  tset &v3, 0, 0"
      - "  store &v3, v3"
      - "  tget &v5, v3, 0"
      - "  eq &v6, v5, 0"
      - "  eq &v7, v6, v2"
      - "  retn v7"
      - "decl f1: <8>"
      - "  retn [false, false, false, false, false, false, false, false, false, false, false, false, false, false, false, false, false, false, false, false, false, false, false, false, false, false, false, false, false, false, false, false, false, false, false, false, false, false, false, false, false, false, false, false, false, false, false, false, false, false, false, false, false, false, false, false, false, false, false, false, false, false, false, false, false, false, false, false, false, false, false, false, false, false, false, false, false, false, false, false, false, false, false, false, false, false, false, false, false, false, false, false, false, false, false, false, false, false, false, false, false, false, false, false, false, false, false, false, false, false, false, false, false, false, false, false, false, false, false, false, false, false, false, false, false, false, false, false, false, false, false, false, false, false, false, false, false, false, false, false, false, false, false, false, false, false, false, false, false, false, false, false, false, false, false, false, false, false, false, false, false, false, false, false, false, false, false, false, false, false, false, false, false, false, false, false, false, false, false, false, false, false, false, false, false, false, false, false, false, false, false, false, false, false, false, false, false, false, false, false, false, false, false, false, false, false, false, false, false, false, false, false, false, false, false, false, false, false, false, false, false, false, false, false, false, false, false, false, false, false, false, false, false, false, false, false, false, false, false, false, false, false, false, false, false, false, false, false, false, false, false, false, false, false, false, false]"
      - "decl f2: <9>"
      - "  retn aleo1qnr4dkkvkgfqph0vzc3y6z2eu975wnpz2925ntjccd5cfqxtyu8sta57j8"
      - "decl f3: <10>"
      - "  retn [0, 0, 0, 0, 0, 0, 0, 0, 0, 0, 0, 0, 0, 0, 0, 0, 0, 0, 0, 0, 0, 0, 0, 0, 0, 0, 0, 0, 0, 0, 0, 0]"
      - "decl f4: <11>"
      - "  retn aleo1qnr4dkkvkgfqph0vzc3y6z2eu975wnpz2925ntjccd5cfqxtyu8sta57j8"
      - "decl f5: <12>"
      - "  retn [false, false, false, false, false, false, false, false, false, false, false, false, false, false, false, false, false, false, false, false, false, false, false, false, false, false, false, false, false, false, false, false, false, false, false, false, false, false, false, false, false, false, false, false, false, false, false, false, false, false, false, false, false, false, false, false, false, false, false, false, false, false, false, false, false, false, false, false, false, false, false, false, false, false, false, false, false, false, false, false, false, false, false, false, false, false, false, false, false, false, false, false, false, false, false, false, false, false, false, false, false, false, false, false, false, false, false, false, false, false, false, false, false, false, false, false, false, false, false, false, false, false, false, false, false, false, false, false, false, false, false, false, false, false, false, false, false, false, false, false, false, false, false, false, false, false, false, false, false, false, false, false, false, false, false, false, false, false, false, false, false, false, false, false, false, false, false, false, false, false, false, false, false, false, false, false, false, false, false, false, false, false, false, false, false, false, false, false, false, false, false, false, false, false, false, false, false, false, false, false, false, false, false, false, false, false, false, false, false, false, false, false, false, false, false, false, false, false, false, false, false, false, false, false, false, false, false, false, false, false, false, false, false, false, false, false, false, false, false, false, false, false, false, false, false, false, false, false, false, false, false, false, false, false, false, false]"
      - "decl f6: <13>"
      - "  retn aleo1qnr4dkkvkgfqph0vzc3y6z2eu975wnpz2925ntjccd5cfqxtyu8sta57j8"
      - "decl f7: <14>"
      - "  retn [0, 0, 0, 0, 0, 0, 0, 0, 0, 0, 0, 0, 0, 0, 0, 0, 0, 0, 0, 0, 0, 0, 0, 0, 0, 0, 0, 0, 0, 0, 0, 0]"
      - "decl f8: <15>"
      - "  retn aleo1qnr4dkkvkgfqph0vzc3y6z2eu975wnpz2925ntjccd5cfqxtyu8sta57j8"
      - "decl f9: <16>"
      - "  retn [false]"
      - "decl f10: <17>"
      - "  retn false"
      - "decl f11: <18>"
      - "  retn [0]"
      - "decl f12: <19>"
      - "  retn false"
      - "decl f13: <20>"
      - "  retn [false]"
      - "decl f14: <21>"
      - "  retn false"
      - "decl f15: <22>"
      - "  retn [0]"
      - "decl f16: <23>"
      - "  retn false"
      - "decl f17: <24>"
      - "  retn [false, false, false, false, false, false, false, false, false, false, false, false, false, false, false, false, false, false, false, false, false, false, false, false, false, false, false, false, false, false, false, false, false, false, false, false, false, false, false, false, false, false, false, false, false, false, false, false, false, false, false, false, false, false, false, false, false, false, false, false, false, false, false, false, false, false, false, false, false, false, false, false, false, false, false, false, false, false, false, false, false, false, false, false, false, false, false, false, false, false, false, false, false, false, false, false, false, false, false, false, false, false, false, false, false, false, false, false, false, false, false, false, false, false, false, false, false, false, false, false, false, false, false, false, false, false, false, false, false, false, false, false, false, false, false, false, false, false, false, false, false, false, false, false, false, false, false, false, false, false, false, false, false, false, false, false, false, false, false, false, false, false, false, false, false, false, false, false, false, false, false, false, false, false, false, false, false, false, false, false, false, false, false, false, false, false, false, false, false, false, false, false, false, false, false, false, false, false, false, false, false, false, false, false, false, false, false, false, false, false, false, false, false, false, false, false, false, false, false, false, false, false, false, false, false, false, false, false, false, false, false, false, false, false, false, false, false, false, false, false, false, false, false, false, false, false, false, false, false, false, false, false, false]"
      - "decl f18: <25>"
      - "  retn 'a'"
      - "decl f19: <26>"
      - "  retn [0, 0, 0, 0, 0, 0, 0, 0, 0, 0, 0, 0, 0, 0, 0, 0, 0, 0, 0, 0, 0, 0, 0, 0, 0, 0, 0, 0, 0, 0, 0, 0]"
      - "decl f20: <27>"
      - "  retn 'a'"
      - "decl f21: <28>"
      - "  retn [false, false, false, false, false, false, false, false, false, false, false, false, false, false, false, false, false, false, false, false, false, false, false, false, false, false, false, false, false, false, false, false, false, false, false, false, false, false, false, false, false, false, false, false, false, false, false, false, false, false, false, false, false, false, false, false, false, false, false, false, false, false, false, false, false, false, false, false, false, false, false, false, false, false, false, false, false, false, false, false, false, false, false, false, false, false, false, false, false, false, false, false, false, false, false, false, false, false, false, false, false, false, false, false, false, false, false, false, false, false, false, false, false, false, false, false, false, false, false, false, false, false, false, false, false, false, false, false, false, false, false, false, false, false, false, false, false, false, false, false, false, false, false, false, false, false, false, false, false, false, false, false, false, false, false, false, false, false, false, false, false, false, false, false, false, false, false, false, false, false, false, false, false, false, false, false, false, false, false, false, false, false, false, false, false, false, false, false, false, false, false, false, false, false, false, false, false, false, false, false, false, false, false, false, false, false, false, false, false, false, false, false, false, false, false, false, false, false, false, false, false, false, false, false, false, false, false, false, false, false, false, false, false, false, false, false, false, false, false, false, false, false, false, false, false, false, false, false, false, false, false, false, false]"
      - "decl f22: <29>"
      - "  retn 'a'"
      - "decl f23: <30>"
      - "  retn [0, 0, 0, 0, 0, 0, 0, 0, 0, 0, 0, 0, 0, 0, 0, 0, 0, 0, 0, 0, 0, 0, 0, 0, 0, 0, 0, 0, 0, 0, 0, 0]"
      - "decl f24: <31>"
      - "  retn 'a'"
      - "decl f25: <32>"
      - "  retn [false, false, false, false, false, false, false, false, false, false, false, false, false, false, false, false, false, false, false, false, false, false, false, false, false, false, false, false, false, false, false, false, false, false, false, false, false, false, false, false, false, false, false, false, false, false, false, false, false, false, false, false, false, false, false, false, false, false, false, false, false, false, false, false, false, false, false, false, false, false, false, false, false, false, false, false, false, false, false, false, false, false, false, false, false, false, false, false, false, false, false, false, false, false, false, false, false, false, false, false, false, false, false, false, false, false, false, false, false, false, false, false, false, false, false, false, false, false, false, false, false, false, false, false, false, false, false, false, false, false, false, false, false, false, false, false, false, false, false, false, false, false, false, false, false, false, false, false, false, false, false, false, false, false, false, false, false, false, false, false, false, false, false, false, false, false, false, false, false, false, false, false, false, false, false, false, false, false, false, false, false, false, false, false, false, false, false, false, false, false, false, false, false, false, false, false, false, false, false, false, false, false, false, false, false, false, false, false, false, false, false, false, false, false, false, false, false, false, false, false, false, false, false, false, false, false, false, false, false, false, false, false, false, false, false, false, false, false, false, false, false, false, false, false, false, false, false, false, false, false, false, false, false]"
      - "decl f26: <33>"
      - "  retn []"
      - "decl f27: <34>"
      - "  retn [0, 0, 0, 0, 0, 0, 0, 0, 0, 0, 0, 0, 0, 0, 0, 0, 0, 0, 0, 0, 0, 0, 0, 0, 0, 0, 0, 0, 0, 0, 0, 0]"
      - "decl f28: <35>"
      - "  retn []"
      - "decl f29: <36>"
      - "  retn [false, false, false, false, false, false, false, false, false, false, false, false, false, false, false, false, false, false, false, false, false, false, false, false, false, false, false, false, false, false, false, false, false, false, false, false, false, false, false, false, false, false, false, false, false, false, false, false, false, false, false, false, false, false, false, false, false, false, false, false, false, false, false, false, false, false, false, false, false, false, false, false, false, false, false, false, false, false, false, false, false, false, false, false, false, false, false, false, false, false, false, false, false, false, false, false, false, false, false, false, false, false, false, false, false, false, false, false, false, false, false, false, false, false, false, false, false, false, false, false, false, false, false, false, false, false, false, false, false, false, false, false, false, false, false, false, false, false, false, false, false, false, false, false, false, false, false, false, false, false, false, false, false, false, false, false, false, false, false, false, false, false, false, false, false, false, false, false, false, false, false, false, false, false, false, false, false, false, false, false, false, false, false, false, false, false, false, false, false, false, false, false, false, false, false, false, false, false, false, false, false, false, false, false, false, false, false, false, false, false, false, false, false, false, false, false, false, false, false, false, false, false, false, false, false, false, false, false, false, false, false, false, false, false, false, false, false, false, false, false, false, false, false, false, false, false, false, false, false, false, false, false, false]"
      - "decl f30: <37>"
      - "  retn []"
      - "decl f31: <38>"
      - "  retn [0, 0, 0, 0, 0, 0, 0, 0, 0, 0, 0, 0, 0, 0, 0, 0, 0, 0, 0, 0, 0, 0, 0, 0, 0, 0, 0, 0, 0, 0, 0, 0]"
      - "decl f32: <39>"
      - "  retn []"
      - "decl f33: <40>"
      - "  retn [false, false, false, false, false, false, false, false, false, false, false, false, false, false, false, false, false, false, false, false, false, false, false, false, false, false, false, false, false, false, false, false, false, false, false, false, false, false, false, false, false, false, false, false, false, false, false, false, false, false, false, false, false, false, false, false, false, false, false, false, false, false, false, false, false, false, false, false, false, false, false, false, false, false, false, false, false, false, false, false, false, false, false, false, false, false, false, false, false, false, false, false, false, false, false, false, false, false, false, false, false, false, false, false, false, false, false, false, false, false, false, false, false, false, false, false, false, false, false, false, false, false, false, false, false, false, false, false, false, false, false, false, false, false, false, false, false, false, false, false, false, false, false, false, false, false, false, false, false, false, false, false, false, false, false, false, false, false, false, false, false, false, false, false, false, false, false, false, false, false, false, false, false, false, false, false, false, false, false, false, false, false, false, false, false, false, false, false, false, false, false, false, false, false, false, false, false, false, false, false, false, false, false, false, false, false, false, false, false, false, false, false, false, false, false, false, false, false, false, false, false, false, false, false, false, false, false, false, false, false, false, false, false, false, false, false, false, false, false, false, false, false, false, false, false, false, false, false, false, false, false, false, false, false, false, false, false, false, false, false, false, false, false, false, false, false, false, false, false, false, false, false, false, false, false, false, false, false, false, false, false, false, false, false, false, false, false, false, false, false, false, false, false, false, false, false, false, false, false, false, false, false, false, false, false, false, false, false, false, false, false, false, false, false, false, false, false, false, false, false, false, false, false, false, false, false, false, false, false, false, false, false, false, false, false, false, false, false, false, false, false, false, false, false, false, false, false, false, false, false, false, false, false, false, false, false, false, false, false, false, false, false, false, false, false, false, false, false, false, false, false, false, false, false, false, false, false, false, false, false, false, false, false, false, false, false, false, false, false, false, false, false, false, false, false, false, false, false, false, false, false, false, false, false, false, false, false, false, false, false, false, false, false, false, false, false, false, false, false, false, false, false, false, false, false, false, false, false, false, false, false, false, false, false, false, false, false, false, false, false, false, false, false, false, false, false, false, false, false, false, false, false, false, false, false, false, false, false, false, false, false, false, false, false, false, false, false, false, false, false, false, false, false, false, false, false, false, false, false, false, false, false, false, false, false, false, false, false, false, false, false, false, false, false, false, false, false, false, false, false, false, false, false, false, false, false]"
      - "decl f34: <41>"
      - "  retn []group"
      - "decl f35: <42>"
      - "  retn [0, 0, 0, 0, 0, 0, 0, 0, 0, 0, 0, 0, 0, 0, 0, 0, 0, 0, 0, 0, 0, 0, 0, 0, 0, 0, 0, 0, 0, 0, 0, 0, 0, 0, 0, 0, 0, 0, 0, 0, 0, 0, 0, 0, 0, 0, 0, 0, 0, 0, 0, 0, 0, 0, 0, 0, 0, 0, 0, 0, 0, 0, 0, 0]"
      - "decl f36: <43>"
      - "  retn []group"
      - "decl f37: <44>"
      - "  retn [false, false, false, false, false, false, false, false, false, false, false, false, false, false, false, false, false, false, false, false, false, false, false, false, false, false, false, false, false, false, false, false, false, false, false, false, false, false, false, false, false, false, false, false, false, false, false, false, false, false, false, false, false, false, false, false, false, false, false, false, false, false, false, false, false, false, false, false, false, false, false, false, false, false, false, false, false, false, false, false, false, false, false, false, false, false, false, false, false, false, false, false, false, false, false, false, false, false, false, false, false, false, false, false, false, false, false, false, false, false, false, false, false, false, false, false, false, false, false, false, false, false, false, false, false, false, false, false, false, false, false, false, false, false, false, false, false, false, false, false, false, false, false, false, false, false, false, false, false, false, false, false, false, false, false, false, false, false, false, false, false, false, false, false, false, false, false, false, false, false, false, false, false, false, false, false, false, false, false, false, false, false, false, false, false, false, false, false, false, false, false, false, false, false, false, false, false, false, false, false, false, false, false, false, false, false, false, false, false, false, false, false, false, false, false, false, false, false, false, false, false, false, false, false, false, false, false, false, false, false, false, false, false, false, false, false, false, false, false, false, false, false, false, false, false, false, false, false, false, false, false, false, false, false, false, false, false, false, false, false, false, false, false, false, false, false, false, false, false, false, false, false, false, false, false, false, false, false, false, false, false, false, false, false, false, false, false, false, false, false, false, false, false, false, false, false, false, false, false, false, false, false, false, false, false, false, false, false, false, false, false, false, false, false, false, false, false, false, false, false, false, false, false, false, false, false, false, false, false, false, false, false, false, false, false, false, false, false, false, false, false, false, false, false, false, false, false, false, false, false, false, false, false, false, false, false, false, false, false, false, false, false, false, false, false, false, false, false, false, false, false, false, false, false, false, false, false, false, false, false, false, false, false, false, false, false, false, false, false, false, false, false, false, false, false, false, false, false, false, false, false, false, false, false, false, false, false, false, false, false, false, false, false, false, false, false, false, false, false, false, false, false, false, false, false, false, false, false, false, false, false, false, false, false, false, false, false, false, false, false, false, false, false, false, false, false, false, false, false, false, false, false, false, false, false, false, false, false, false, false, false, false, false, false, false, false, false, false, false, false, false, false, false, false, false, false, false, false, false, false, false, false, false, false, false, false, false, false, false, false, false, false, false, false, false, false, false, false, false, false, false, false, false, false, false, false]"
      - "decl f38: <45>"
      - "  retn []group"
      - "decl f39: <46>"
      - "  retn [0, 0, 0, 0, 0, 0, 0, 0, 0, 0, 0, 0, 0, 0, 0, 0, 0, 0, 0, 0, 0, 0, 0, 0, 0, 0, 0, 0, 0, 0, 0, 0, 0, 0, 0, 0, 0, 0, 0, 0, 0, 0, 0, 0, 0, 0, 0, 0, 0, 0, 0, 0, 0, 0, 0, 0, 0, 0, 0, 0, 0, 0, 0, 0]"
      - "decl f40: <47>"
      - "  retn []group"
      - "decl f41: <48>"
      - "  retn [false, false, false, false, false, false, false, false]"
      - "decl f42: <49>"
      - "  retn 0"
      - "decl f43: <50>"
      - "  retn [0]"
      - "decl f44: <51>"
      - "  retn 0"
      - "decl f45: <52>"
      - "  retn [false, false, false, false, false, false, false, false]"
      - "decl f46: <53>"
      - "  retn 0"
      - "decl f47: <54>"
      - "  retn [0]"
      - "decl f48: <55>"
      - "  retn 0"
      - "decl f49: <56>"
      - "  retn [false, false, false, false, false, false, false, false, false, false, false, false, false, false, false, false]"
      - "decl f50: <57>"
      - "  retn 0"
      - "decl f51: <58>"
      - "  retn [0, 0]"
      - "decl f52: <59>"
      - "  retn 0"
      - "decl f53: <60>"
      - "  retn [false, false, false, false, false, false, false, false, false, false, false, false, false, false, false, false]"
      - "decl f54: <61>"
      - "  retn 0"
      - "decl f55: <62>"
      - "  retn [0, 0]"
      - "decl f56: <63>"
      - "  retn 0"
      - "decl f57: <64>"
      - "  retn [false, false, false, false, false, false, false, false, false, false, false, false, false, false, false, false, false, false, false, false, false, false, false, false, false, false, false, false, false, false, false, false]"
      - "decl f58: <65>"
      - "  retn 0"
      - "decl f59: <66>"
      - "  retn [0, 0, 0, 0]"
      - "decl f60: <67>"
      - "  retn 0"
      - "decl f61: <68>"
      - "  retn [false, false, false, false, false, false, false, false, false, false, false, false, false, false, false, false, false, false, false, false, false, false, false, false, false, false, false, false, false, false, false, false]"
      - "decl f62: <69>"
      - "  retn 0"
      - "decl f63: <70>"
      - "  retn [0, 0, 0, 0]"
      - "decl f64: <71>"
      - "  retn 0"
      - "decl f65: <72>"
      - "  retn [false, false, false, false, false, false, false, false, false, false, false, false, false, false, false, false, false, false, false, false, false, false, false, false, false, false, false, false, false, false, false, false, false, false, false, false, false, false, false, false, false, false, false, false, false, false, false, false, false, false, false, false, false, false, false, false, false, false, false, false, false, false, false, false]"
      - "decl f66: <73>"
      - "  retn 0"
      - "decl f67: <74>"
      - "  retn [0, 0, 0, 0, 0, 0, 0, 0]"
      - "decl f68: <75>"
      - "  retn 0"
      - "decl f69: <76>"
      - "  retn [false, false, false, false, false, false, false, false, false, false, false, false, false, false, false, false, false, false, false, false, false, false, false, false, false, false, false, false, false, false, false, false, false, false, false, false, false, false, false, false, false, false, false, false, false, false, false, false, false, false, false, false, false, false, false, false, false, false, false, false, false, false, false, false]"
      - "decl f70: <77>"
      - "  retn 0"
      - "decl f71: <78>"
      - "  retn [0, 0, 0, 0, 0, 0, 0, 0]"
      - "decl f72: <79>"
      - "  retn 0"
      - "decl f73: <80>"
      - "  retn [false, false, false, false, false, false, false, false, false, false, false, false, false, false, false, false, false, false, false, false, false, false, false, false, false, false, false, false, false, false, false, false, false, false, false, false, false, false, false, false, false, false, false, false, false, false, false, false, false, false, false, false, false, false, false, false, false, false, false, false, false, false, false, false, false, false, false, false, false, false, false, false, false, false, false, false, false, false, false, false, false, false, false, false, false, false, false, false, false, false, false, false, false, false, false, false, false, false, false, false, false, false, false, false, false, false, false, false, false, false, false, false, false, false, false, false, false, false, false, false, false, false, false, false, false, false, false, false]"
      - "decl f74: <81>"
      - "  retn 0"
      - "decl f75: <82>"
      - "  retn [0, 0, 0, 0, 0, 0, 0, 0, 0, 0, 0, 0, 0, 0, 0, 0]"
      - "decl f76: <83>"
      - "  retn 0"
      - "decl f77: <84>"
      - "  retn [false, false, false, false, false, false, false, false, false, false, false, false, false, false, false, false, false, false, false, false, false, false, false, false, false, false, false, false, false, false, false, false, false, false, false, false, false, false, false, false, false, false, false, false, false, false, false, false, false, false, false, false, false, false, false, false, false, false, false, false, false, false, false, false, false, false, false, false, false, false, false, false, false, false, false, false, false, false, false, false, false, false, false, false, false, false, false, false, false, false, false, false, false, false, false, false, false, false, false, false, false, false, false, false, false, false, false, false, false, false, false, false, false, false, false, false, false, false, false, false, false, false, false, false, false, false, false, false]"
      - "decl f78: <85>"
      - "  retn 0"
      - "decl f79: <86>"
      - "  retn [0, 0, 0, 0, 0, 0, 0, 0, 0, 0, 0, 0, 0, 0, 0, 0]"
      - "decl f80: <87>"
      - "  retn 0"
      - "decl f81: <88>"
      - "  retn [false, false, false, false, false, false, false, false]"
      - "decl f82: <89>"
      - "  retn 0"
      - "decl f83: <90>"
      - "  retn [0]"
      - "decl f84: <91>"
      - "  retn 0"
      - "decl f85: <92>"
      - "  retn [false, false, false, false, false, false, false, false]"
      - "decl f86: <93>"
      - "  retn 0"
      - "decl f87: <94>"
      - "  retn [0]"
      - "decl f88: <95>"
      - "  retn 0"
      - "decl f89: <96>"
      - "  retn [false, false, false, false, false, false, false, false, false, false, false, false, false, false, false, false]"
      - "decl f90: <97>"
      - "  retn 0"
      - "decl f91: <98>"
      - "  retn [0, 0]"
      - "decl f92: <99>"
      - "  retn 0"
      - "decl f93: <100>"
      - "  retn [false, false, false, false, false, false, false, false, false, false, false, false, false, false, false, false]"
      - "decl f94: <101>"
      - "  retn 0"
      - "decl f95: <102>"
      - "  retn [0, 0]"
      - "decl f96: <103>"
      - "  retn 0"
      - "decl f97: <104>"
      - "  retn [false, false, false, false, false, false, false, false, false, false, false, false, false, false, false, false, false, false, false, false, false, false, false, false, false, false, false, false, false, false, false, false]"
      - "decl f98: <105>"
      - "  retn 0"
      - "decl f99: <106>"
      - "  retn [0, 0, 0, 0]"
      - "decl f100: <107>"
      - "  retn 0"
      - "decl f101: <108>"
      - "  retn [false, false, false, false, false, false, false, false, false, false, false, false, false, false, false, false, false, false, false, false, false, false, false, false, false, false, false, false, false, false, false, false]"
      - "decl f102: <109>"
      - "  retn 0"
      - "decl f103: <110>"
      - "  retn [0, 0, 0, 0]"
      - "decl f104: <111>"
      - "  retn 0"
      - "decl f105: <112>"
      - "  retn [false, false, false, false, false, false, false, false, false, false, false, false, false, false, false, false, false, false, false, false, false, false, false, false, false, false, false, false, false, false, false, false, false, false, false, false, false, false, false, false, false, false, false, false, false, false, false, false, false, false, false, false, false, false, false, false, false, false, false, false, false, false, false, false]"
      - "decl f106: <113>"
      - "  retn 0"
      - "decl f107: <114>"
      - "  retn [0, 0, 0, 0, 0, 0, 0, 0]"
      - "decl f108: <115>"
      - "  retn 0"
      - "decl f109: <116>"
      - "  retn [false, false, false, false, false, false, false, false, false, false, false, false, false, false, false, false, false, false, false, false, false, false, false, false, false, false, false, false, false, false, false, false, false, false, false, false, false, false, false, false, false, false, false, false, false, false, false, false, false, false, false, false, false, false, false, false, false, false, false, false, false, false, false, false]"
      - "decl f110: <117>"
      - "  retn 0"
      - "decl f111: <118>"
      - "  retn [0, 0, 0, 0, 0, 0, 0, 0]"
      - "decl f112: <119>"
      - "  retn 0"
      - "decl f113: <120>"
      - "  retn [false, false, false, false, false, false, false, false, false, false, false, false, false, false, false, false, false, false, false, false, false, false, false, false, false, false, false, false, false, false, false, false, false, false, false, false, false, false, false, false, false, false, false, false, false, false, false, false, false, false, false, false, false, false, false, false, false, false, false, false, false, false, false, false, false, false, false, false, false, false, false, false, false, false, false, false, false, false, false, false, false, false, false, false, false, false, false, false, false, false, false, false, false, false, false, false, false, false, false, false, false, false, false, false, false, false, false, false, false, false, false, false, false, false, false, false, false, false, false, false, false, false, false, false, false, false, false, false]"
      - "decl f114: <121>"
      - "  retn 0"
      - "decl f115: <122>"
      - "  retn [0, 0, 0, 0, 0, 0, 0, 0, 0, 0, 0, 0, 0, 0, 0, 0]"
      - "decl f116: <123>"
      - "  retn 0"
      - "decl f117: <124>"
      - "  retn [false, false, false, false, false, false, false, false, false, false, false, false, false, false, false, false, false, false, false, false, false, false, false, false, false, false, false, false, false, false, false, false, false, false, false, false, false, false, false, false, false, false, false, false, false, false, false, false, false, false, false, false, false, false, false, false, false, false, false, false, false, false, false, false, false, false, false, false, false, false, false, false, false, false, false, false, false, false, false, false, false, false, false, false, false, false, false, false, false, false, false, false, false, false, false, false, false, false, false, false, false, false, false, false, false, false, false, false, false, false, false, false, false, false, false, false, false, false, false, false, false, false, false, false, false, false, false, false]"
      - "decl f118: <125>"
      - "  retn 0"
      - "decl f119: <126>"
      - "  retn [0, 0, 0, 0, 0, 0, 0, 0, 0, 0, 0, 0, 0, 0, 0, 0]"
      - "decl f120: <127>"
      - "  retn 0"
      - ""
    output:
      - input_file: input/dummy.in
        output:
          registers:
            r0:
              type: bool
              value: "true"
<<<<<<< HEAD
    initial_ast: d89192fd1972e381844b13ab9bb7e1fce412a70d229a78d2cad23e1ad1314f47
    imports_resolved_ast: 21bb1632d9276a51e6a56fb84fcdbc7d67a777ea28f699187435f9a6bd9ef916
    canonicalized_ast: 21bb1632d9276a51e6a56fb84fcdbc7d67a777ea28f699187435f9a6bd9ef916
    type_inferenced_ast: 3d44c57f48cf5f01f433190432abeaba4cc9b27a7b8e002b12a521e92161a3e6
=======
    initial_ast: ea13dd173505b462e557653782f1cf98596b75b859b081968e255c47e1a7330d
    imports_resolved_ast: 8852ee09419f4a17c167394ed4dfbf804e3f75613ad0a6b20a4b650e6c5fcb96
    canonicalized_ast: 8852ee09419f4a17c167394ed4dfbf804e3f75613ad0a6b20a4b650e6c5fcb96
    type_inferenced_ast: 56e64c94adb7bce5405f0f836cc781c4a805c7c53741592309bf538993b03d55
>>>>>>> d621ee72
<|MERGE_RESOLUTION|>--- conflicted
+++ resolved
@@ -268,14 +268,7 @@
             r0:
               type: bool
               value: "true"
-<<<<<<< HEAD
-    initial_ast: d89192fd1972e381844b13ab9bb7e1fce412a70d229a78d2cad23e1ad1314f47
-    imports_resolved_ast: 21bb1632d9276a51e6a56fb84fcdbc7d67a777ea28f699187435f9a6bd9ef916
-    canonicalized_ast: 21bb1632d9276a51e6a56fb84fcdbc7d67a777ea28f699187435f9a6bd9ef916
-    type_inferenced_ast: 3d44c57f48cf5f01f433190432abeaba4cc9b27a7b8e002b12a521e92161a3e6
-=======
-    initial_ast: ea13dd173505b462e557653782f1cf98596b75b859b081968e255c47e1a7330d
-    imports_resolved_ast: 8852ee09419f4a17c167394ed4dfbf804e3f75613ad0a6b20a4b650e6c5fcb96
-    canonicalized_ast: 8852ee09419f4a17c167394ed4dfbf804e3f75613ad0a6b20a4b650e6c5fcb96
-    type_inferenced_ast: 56e64c94adb7bce5405f0f836cc781c4a805c7c53741592309bf538993b03d55
->>>>>>> d621ee72
+    initial_ast: c68eb5bf7ed64e24b6cddb04094d4fc73ce49dce5a5024976f3af679d5e8923c
+    imports_resolved_ast: 1e6d8990416dfb0a2a34c11ff7d6b5d7498f94dfd7ec7ce8502e2bde7f1b8293
+    canonicalized_ast: 1e6d8990416dfb0a2a34c11ff7d6b5d7498f94dfd7ec7ce8502e2bde7f1b8293
+    type_inferenced_ast: 4fb3cf2c3687b2ec6d644396f9d6efcf77f00078ae8f5484adf607e091363cd3