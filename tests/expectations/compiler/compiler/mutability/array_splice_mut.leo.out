--- conflicted
+++ resolved
@@ -17,13 +17,7 @@
               type: bool
               value: "true"
     initial_ast: 37ca51064992ddc4296aa6a87b935ac789a1920a5d77286c6a2c6062d41540d8
-<<<<<<< HEAD
+    ir: 5370975ca99bfe53840b7aaaf4e73cb9c27bcb5913ca0d3191353cd2b24c9358
     imports_resolved_ast: 9c62c134f47712723817e833af999f8f09b718fa9b858be1b16aea9eba0713c4
     canonicalized_ast: 9c62c134f47712723817e833af999f8f09b718fa9b858be1b16aea9eba0713c4
-    type_inferenced_ast: 5ffc558a4b811a473d04bd84b6ccec04a9d89eaa963b763e8966698fb1a46570
-=======
-    ir: 5370975ca99bfe53840b7aaaf4e73cb9c27bcb5913ca0d3191353cd2b24c9358
-    imports_resolved_ast: 93daf1adbe4097e2adba39a2c176a2d25aebba7b3a3d9068f88dc63b5c6f746d
-    canonicalized_ast: 93daf1adbe4097e2adba39a2c176a2d25aebba7b3a3d9068f88dc63b5c6f746d
-    type_inferenced_ast: 5e55629f6446bac7b080c809c55e43a4ae0947dabb1e735242f5aad626715a18
->>>>>>> 3626fbdb
+    type_inferenced_ast: 5ffc558a4b811a473d04bd84b6ccec04a9d89eaa963b763e8966698fb1a46570