---
namespace: Compile
expectation: Pass
outputs:
  - circuit:
      num_public_variables: 0
      num_private_variables: 226
      num_constraints: 226
      at: 5e1516ca58fa47797c9579bb3205b1e2db7bb2a7eb281a8513102a1311122492
      bt: bc36b3ea106b88ce536fc5419f01e43c5e27f4fad052abc67caadec4a6c25250
      ct: 5c4c29895605623daa2d6c270ec8a463882fc2900921961ca3a9d73ef91dbc16
    ir:
      - "decl f0: <0>"
      - "  store &v1, ((v0), (), (), ())"
      - "  lt &v5, v2, v3"
      - "  eq &v6, v5, v4"
      - "  retn v6"
      - "decl f1: <7>"
      - "  retn [false, false, false, false, false, false, false, false, false, false, false, false, false, false, false, false, false, false, false, false, false, false, false, false, false, false, false, false, false, false, false, false, false, false, false, false, false, false, false, false, false, false, false, false, false, false, false, false, false, false, false, false, false, false, false, false, false, false, false, false, false, false, false, false, false, false, false, false, false, false, false, false, false, false, false, false, false, false, false, false, false, false, false, false, false, false, false, false, false, false, false, false, false, false, false, false, false, false, false, false, false, false, false, false, false, false, false, false, false, false, false, false, false, false, false, false, false, false, false, false, false, false, false, false, false, false, false, false, false, false, false, false, false, false, false, false, false, false, false, false, false, false, false, false, false, false, false, false, false, false, false, false, false, false, false, false, false, false, false, false, false, false, false, false, false, false, false, false, false, false, false, false, false, false, false, false, false, false, false, false, false, false, false, false, false, false, false, false, false, false, false, false, false, false, false, false, false, false, false, false, false, false, false, false, false, false, false, false, false, false, false, false, false, false, false, false, false, false, false, false, false, false, false, false, false, false, false, false, false, false, false, false, false, false, false, false, false, false, false, false, false, false, false, false, false, false, false, false, false, false, false, false, false, false, false, false]"
      - "decl f2: <8>"
      - "  retn aleo1qnr4dkkvkgfqph0vzc3y6z2eu975wnpz2925ntjccd5cfqxtyu8sta57j8"
      - "decl f3: <9>"
      - "  retn [0, 0, 0, 0, 0, 0, 0, 0, 0, 0, 0, 0, 0, 0, 0, 0, 0, 0, 0, 0, 0, 0, 0, 0, 0, 0, 0, 0, 0, 0, 0, 0]"
      - "decl f4: <10>"
      - "  retn aleo1qnr4dkkvkgfqph0vzc3y6z2eu975wnpz2925ntjccd5cfqxtyu8sta57j8"
      - "decl f5: <11>"
      - "  retn [false, false, false, false, false, false, false, false, false, false, false, false, false, false, false, false, false, false, false, false, false, false, false, false, false, false, false, false, false, false, false, false, false, false, false, false, false, false, false, false, false, false, false, false, false, false, false, false, false, false, false, false, false, false, false, false, false, false, false, false, false, false, false, false, false, false, false, false, false, false, false, false, false, false, false, false, false, false, false, false, false, false, false, false, false, false, false, false, false, false, false, false, false, false, false, false, false, false, false, false, false, false, false, false, false, false, false, false, false, false, false, false, false, false, false, false, false, false, false, false, false, false, false, false, false, false, false, false, false, false, false, false, false, false, false, false, false, false, false, false, false, false, false, false, false, false, false, false, false, false, false, false, false, false, false, false, false, false, false, false, false, false, false, false, false, false, false, false, false, false, false, false, false, false, false, false, false, false, false, false, false, false, false, false, false, false, false, false, false, false, false, false, false, false, false, false, false, false, false, false, false, false, false, false, false, false, false, false, false, false, false, false, false, false, false, false, false, false, false, false, false, false, false, false, false, false, false, false, false, false, false, false, false, false, false, false, false, false, false, false, false, false, false, false, false, false, false, false, false, false, false, false, false, false, false, false]"
      - "decl f6: <12>"
      - "  retn aleo1qnr4dkkvkgfqph0vzc3y6z2eu975wnpz2925ntjccd5cfqxtyu8sta57j8"
      - "decl f7: <13>"
      - "  retn [0, 0, 0, 0, 0, 0, 0, 0, 0, 0, 0, 0, 0, 0, 0, 0, 0, 0, 0, 0, 0, 0, 0, 0, 0, 0, 0, 0, 0, 0, 0, 0]"
      - "decl f8: <14>"
      - "  retn aleo1qnr4dkkvkgfqph0vzc3y6z2eu975wnpz2925ntjccd5cfqxtyu8sta57j8"
      - "decl f9: <15>"
      - "  retn 0"
      - "decl f10: <16>"
      - "  retn [false]"
      - "decl f11: <17>"
      - "  retn false"
      - "decl f12: <18>"
      - "  retn [0]"
      - "decl f13: <19>"
      - "  retn false"
      - "decl f14: <20>"
      - "  retn [false]"
      - "decl f15: <21>"
      - "  retn false"
      - "decl f16: <22>"
      - "  retn [0]"
      - "decl f17: <23>"
      - "  retn false"
      - "decl f18: <24>"
      - "  retn [false, false, false, false, false, false, false, false, false, false, false, false, false, false, false, false, false, false, false, false, false, false, false, false, false, false, false, false, false, false, false, false, false, false, false, false, false, false, false, false, false, false, false, false, false, false, false, false, false, false, false, false, false, false, false, false, false, false, false, false, false, false, false, false, false, false, false, false, false, false, false, false, false, false, false, false, false, false, false, false, false, false, false, false, false, false, false, false, false, false, false, false, false, false, false, false, false, false, false, false, false, false, false, false, false, false, false, false, false, false, false, false, false, false, false, false, false, false, false, false, false, false, false, false, false, false, false, false, false, false, false, false, false, false, false, false, false, false, false, false, false, false, false, false, false, false, false, false, false, false, false, false, false, false, false, false, false, false, false, false, false, false, false, false, false, false, false, false, false, false, false, false, false, false, false, false, false, false, false, false, false, false, false, false, false, false, false, false, false, false, false, false, false, false, false, false, false, false, false, false, false, false, false, false, false, false, false, false, false, false, false, false, false, false, false, false, false, false, false, false, false, false, false, false, false, false, false, false, false, false, false, false, false, false, false, false, false, false, false, false, false, false, false, false, false, false, false, false, false, false, false, false, false]"
      - "decl f19: <25>"
      - "  retn 'a'"
      - "decl f20: <26>"
      - "  retn [0, 0, 0, 0, 0, 0, 0, 0, 0, 0, 0, 0, 0, 0, 0, 0, 0, 0, 0, 0, 0, 0, 0, 0, 0, 0, 0, 0, 0, 0, 0, 0]"
      - "decl f21: <27>"
      - "  retn 'a'"
      - "decl f22: <28>"
      - "  retn [false, false, false, false, false, false, false, false, false, false, false, false, false, false, false, false, false, false, false, false, false, false, false, false, false, false, false, false, false, false, false, false, false, false, false, false, false, false, false, false, false, false, false, false, false, false, false, false, false, false, false, false, false, false, false, false, false, false, false, false, false, false, false, false, false, false, false, false, false, false, false, false, false, false, false, false, false, false, false, false, false, false, false, false, false, false, false, false, false, false, false, false, false, false, false, false, false, false, false, false, false, false, false, false, false, false, false, false, false, false, false, false, false, false, false, false, false, false, false, false, false, false, false, false, false, false, false, false, false, false, false, false, false, false, false, false, false, false, false, false, false, false, false, false, false, false, false, false, false, false, false, false, false, false, false, false, false, false, false, false, false, false, false, false, false, false, false, false, false, false, false, false, false, false, false, false, false, false, false, false, false, false, false, false, false, false, false, false, false, false, false, false, false, false, false, false, false, false, false, false, false, false, false, false, false, false, false, false, false, false, false, false, false, false, false, false, false, false, false, false, false, false, false, false, false, false, false, false, false, false, false, false, false, false, false, false, false, false, false, false, false, false, false, false, false, false, false, false, false, false, false, false, false]"
      - "decl f23: <29>"
      - "  retn 'a'"
      - "decl f24: <30>"
      - "  retn [0, 0, 0, 0, 0, 0, 0, 0, 0, 0, 0, 0, 0, 0, 0, 0, 0, 0, 0, 0, 0, 0, 0, 0, 0, 0, 0, 0, 0, 0, 0, 0]"
      - "decl f25: <31>"
      - "  retn 'a'"
      - "decl f26: <32>"
      - "  retn [false, false, false, false, false, false, false, false, false, false, false, false, false, false, false, false, false, false, false, false, false, false, false, false, false, false, false, false, false, false, false, false, false, false, false, false, false, false, false, false, false, false, false, false, false, false, false, false, false, false, false, false, false, false, false, false, false, false, false, false, false, false, false, false, false, false, false, false, false, false, false, false, false, false, false, false, false, false, false, false, false, false, false, false, false, false, false, false, false, false, false, false, false, false, false, false, false, false, false, false, false, false, false, false, false, false, false, false, false, false, false, false, false, false, false, false, false, false, false, false, false, false, false, false, false, false, false, false, false, false, false, false, false, false, false, false, false, false, false, false, false, false, false, false, false, false, false, false, false, false, false, false, false, false, false, false, false, false, false, false, false, false, false, false, false, false, false, false, false, false, false, false, false, false, false, false, false, false, false, false, false, false, false, false, false, false, false, false, false, false, false, false, false, false, false, false, false, false, false, false, false, false, false, false, false, false, false, false, false, false, false, false, false, false, false, false, false, false, false, false, false, false, false, false, false, false, false, false, false, false, false, false, false, false, false, false, false, false, false, false, false, false, false, false, false, false, false, false, false, false, false, false, false]"
      - "decl f27: <33>"
      - "  retn []"
      - "decl f28: <34>"
      - "  retn [0, 0, 0, 0, 0, 0, 0, 0, 0, 0, 0, 0, 0, 0, 0, 0, 0, 0, 0, 0, 0, 0, 0, 0, 0, 0, 0, 0, 0, 0, 0, 0]"
      - "decl f29: <35>"
      - "  retn []"
      - "decl f30: <36>"
      - "  retn [false, false, false, false, false, false, false, false, false, false, false, false, false, false, false, false, false, false, false, false, false, false, false, false, false, false, false, false, false, false, false, false, false, false, false, false, false, false, false, false, false, false, false, false, false, false, false, false, false, false, false, false, false, false, false, false, false, false, false, false, false, false, false, false, false, false, false, false, false, false, false, false, false, false, false, false, false, false, false, false, false, false, false, false, false, false, false, false, false, false, false, false, false, false, false, false, false, false, false, false, false, false, false, false, false, false, false, false, false, false, false, false, false, false, false, false, false, false, false, false, false, false, false, false, false, false, false, false, false, false, false, false, false, false, false, false, false, false, false, false, false, false, false, false, false, false, false, false, false, false, false, false, false, false, false, false, false, false, false, false, false, false, false, false, false, false, false, false, false, false, false, false, false, false, false, false, false, false, false, false, false, false, false, false, false, false, false, false, false, false, false, false, false, false, false, false, false, false, false, false, false, false, false, false, false, false, false, false, false, false, false, false, false, false, false, false, false, false, false, false, false, false, false, false, false, false, false, false, false, false, false, false, false, false, false, false, false, false, false, false, false, false, false, false, false, false, false, false, false, false, false, false, false]"
      - "decl f31: <37>"
      - "  retn []"
      - "decl f32: <38>"
      - "  retn [0, 0, 0, 0, 0, 0, 0, 0, 0, 0, 0, 0, 0, 0, 0, 0, 0, 0, 0, 0, 0, 0, 0, 0, 0, 0, 0, 0, 0, 0, 0, 0]"
      - "decl f33: <39>"
      - "  retn []"
      - "decl f34: <40>"
      - "  retn [false, false, false, false, false, false, false, false, false, false, false, false, false, false, false, false, false, false, false, false, false, false, false, false, false, false, false, false, false, false, false, false, false, false, false, false, false, false, false, false, false, false, false, false, false, false, false, false, false, false, false, false, false, false, false, false, false, false, false, false, false, false, false, false, false, false, false, false, false, false, false, false, false, false, false, false, false, false, false, false, false, false, false, false, false, false, false, false, false, false, false, false, false, false, false, false, false, false, false, false, false, false, false, false, false, false, false, false, false, false, false, false, false, false, false, false, false, false, false, false, false, false, false, false, false, false, false, false, false, false, false, false, false, false, false, false, false, false, false, false, false, false, false, false, false, false, false, false, false, false, false, false, false, false, false, false, false, false, false, false, false, false, false, false, false, false, false, false, false, false, false, false, false, false, false, false, false, false, false, false, false, false, false, false, false, false, false, false, false, false, false, false, false, false, false, false, false, false, false, false, false, false, false, false, false, false, false, false, false, false, false, false, false, false, false, false, false, false, false, false, false, false, false, false, false, false, false, false, false, false, false, false, false, false, false, false, false, false, false, false, false, false, false, false, false, false, false, false, false, false, false, false, false, false, false, false, false, false, false, false, false, false, false, false, false, false, false, false, false, false, false, false, false, false, false, false, false, false, false, false, false, false, false, false, false, false, false, false, false, false, false, false, false, false, false, false, false, false, false, false, false, false, false, false, false, false, false, false, false, false, false, false, false, false, false, false, false, false, false, false, false, false, false, false, false, false, false, false, false, false, false, false, false, false, false, false, false, false, false, false, false, false, false, false, false, false, false, false, false, false, false, false, false, false, false, false, false, false, false, false, false, false, false, false, false, false, false, false, false, false, false, false, false, false, false, false, false, false, false, false, false, false, false, false, false, false, false, false, false, false, false, false, false, false, false, false, false, false, false, false, false, false, false, false, false, false, false, false, false, false, false, false, false, false, false, false, false, false, false, false, false, false, false, false, false, false, false, false, false, false, false, false, false, false, false, false, false, false, false, false, false, false, false, false, false, false, false, false, false, false, false, false, false, false, false, false, false, false, false, false, false, false, false, false, false, false, false, false, false, false, false, false, false, false, false, false, false, false, false, false, false, false, false, false, false, false, false, false, false, false, false, false, false, false, false, false, false, false, false, false, false, false, false, false, false, false]"
      - "decl f35: <41>"
      - "  retn []group"
      - "decl f36: <42>"
      - "  retn [0, 0, 0, 0, 0, 0, 0, 0, 0, 0, 0, 0, 0, 0, 0, 0, 0, 0, 0, 0, 0, 0, 0, 0, 0, 0, 0, 0, 0, 0, 0, 0, 0, 0, 0, 0, 0, 0, 0, 0, 0, 0, 0, 0, 0, 0, 0, 0, 0, 0, 0, 0, 0, 0, 0, 0, 0, 0, 0, 0, 0, 0, 0, 0]"
      - "decl f37: <43>"
      - "  retn []group"
      - "decl f38: <44>"
      - "  retn [false, false, false, false, false, false, false, false, false, false, false, false, false, false, false, false, false, false, false, false, false, false, false, false, false, false, false, false, false, false, false, false, false, false, false, false, false, false, false, false, false, false, false, false, false, false, false, false, false, false, false, false, false, false, false, false, false, false, false, false, false, false, false, false, false, false, false, false, false, false, false, false, false, false, false, false, false, false, false, false, false, false, false, false, false, false, false, false, false, false, false, false, false, false, false, false, false, false, false, false, false, false, false, false, false, false, false, false, false, false, false, false, false, false, false, false, false, false, false, false, false, false, false, false, false, false, false, false, false, false, false, false, false, false, false, false, false, false, false, false, false, false, false, false, false, false, false, false, false, false, false, false, false, false, false, false, false, false, false, false, false, false, false, false, false, false, false, false, false, false, false, false, false, false, false, false, false, false, false, false, false, false, false, false, false, false, false, false, false, false, false, false, false, false, false, false, false, false, false, false, false, false, false, false, false, false, false, false, false, false, false, false, false, false, false, false, false, false, false, false, false, false, false, false, false, false, false, false, false, false, false, false, false, false, false, false, false, false, false, false, false, false, false, false, false, false, false, false, false, false, false, false, false, false, false, false, false, false, false, false, false, false, false, false, false, false, false, false, false, false, false, false, false, false, false, false, false, false, false, false, false, false, false, false, false, false, false, false, false, false, false, false, false, false, false, false, false, false, false, false, false, false, false, false, false, false, false, false, false, false, false, false, false, false, false, false, false, false, false, false, false, false, false, false, false, false, false, false, false, false, false, false, false, false, false, false, false, false, false, false, false, false, false, false, false, false, false, false, false, false, false, false, false, false, false, false, false, false, false, false, false, false, false, false, false, false, false, false, false, false, false, false, false, false, false, false, false, false, false, false, false, false, false, false, false, false, false, false, false, false, false, false, false, false, false, false, false, false, false, false, false, false, false, false, false, false, false, false, false, false, false, false, false, false, false, false, false, false, false, false, false, false, false, false, false, false, false, false, false, false, false, false, false, false, false, false, false, false, false, false, false, false, false, false, false, false, false, false, false, false, false, false, false, false, false, false, false, false, false, false, false, false, false, false, false, false, false, false, false, false, false, false, false, false, false, false, false, false, false, false, false, false, false, false, false, false, false, false, false, false, false, false, false, false, false, false, false, false, false, false, false, false, false, false, false, false]"
      - "decl f39: <45>"
      - "  retn []group"
      - "decl f40: <46>"
      - "  retn [0, 0, 0, 0, 0, 0, 0, 0, 0, 0, 0, 0, 0, 0, 0, 0, 0, 0, 0, 0, 0, 0, 0, 0, 0, 0, 0, 0, 0, 0, 0, 0, 0, 0, 0, 0, 0, 0, 0, 0, 0, 0, 0, 0, 0, 0, 0, 0, 0, 0, 0, 0, 0, 0, 0, 0, 0, 0, 0, 0, 0, 0, 0, 0]"
      - "decl f41: <47>"
      - "  retn []group"
      - "decl f42: <48>"
      - "  retn [false, false, false, false, false, false, false, false]"
      - "decl f43: <49>"
      - "  retn 0"
      - "decl f44: <50>"
      - "  retn [0]"
      - "decl f45: <51>"
      - "  retn 0"
      - "decl f46: <52>"
      - "  retn [false, false, false, false, false, false, false, false]"
      - "decl f47: <53>"
      - "  retn 0"
      - "decl f48: <54>"
      - "  retn [0]"
      - "decl f49: <55>"
      - "  retn 0"
      - "decl f50: <56>"
      - "  retn [false, false, false, false, false, false, false, false, false, false, false, false, false, false, false, false]"
      - "decl f51: <57>"
      - "  retn 0"
      - "decl f52: <58>"
      - "  retn [0, 0]"
      - "decl f53: <59>"
      - "  retn 0"
      - "decl f54: <60>"
      - "  retn [false, false, false, false, false, false, false, false, false, false, false, false, false, false, false, false]"
      - "decl f55: <61>"
      - "  retn 0"
      - "decl f56: <62>"
      - "  retn [0, 0]"
      - "decl f57: <63>"
      - "  retn 0"
      - "decl f58: <64>"
      - "  retn [false, false, false, false, false, false, false, false, false, false, false, false, false, false, false, false, false, false, false, false, false, false, false, false, false, false, false, false, false, false, false, false]"
      - "decl f59: <65>"
      - "  retn 0"
      - "decl f60: <66>"
      - "  retn [0, 0, 0, 0]"
      - "decl f61: <67>"
      - "  retn 0"
      - "decl f62: <68>"
      - "  retn [false, false, false, false, false, false, false, false, false, false, false, false, false, false, false, false, false, false, false, false, false, false, false, false, false, false, false, false, false, false, false, false]"
      - "decl f63: <69>"
      - "  retn 0"
      - "decl f64: <70>"
      - "  retn [0, 0, 0, 0]"
      - "decl f65: <71>"
      - "  retn 0"
      - "decl f66: <72>"
      - "  retn [false, false, false, false, false, false, false, false, false, false, false, false, false, false, false, false, false, false, false, false, false, false, false, false, false, false, false, false, false, false, false, false, false, false, false, false, false, false, false, false, false, false, false, false, false, false, false, false, false, false, false, false, false, false, false, false, false, false, false, false, false, false, false, false]"
      - "decl f67: <73>"
      - "  retn 0"
      - "decl f68: <74>"
      - "  retn [0, 0, 0, 0, 0, 0, 0, 0]"
      - "decl f69: <75>"
      - "  retn 0"
      - "decl f70: <76>"
      - "  retn [false, false, false, false, false, false, false, false, false, false, false, false, false, false, false, false, false, false, false, false, false, false, false, false, false, false, false, false, false, false, false, false, false, false, false, false, false, false, false, false, false, false, false, false, false, false, false, false, false, false, false, false, false, false, false, false, false, false, false, false, false, false, false, false]"
      - "decl f71: <77>"
      - "  retn 0"
      - "decl f72: <78>"
      - "  retn [0, 0, 0, 0, 0, 0, 0, 0]"
      - "decl f73: <79>"
      - "  retn 0"
      - "decl f74: <80>"
      - "  retn [false, false, false, false, false, false, false, false, false, false, false, false, false, false, false, false, false, false, false, false, false, false, false, false, false, false, false, false, false, false, false, false, false, false, false, false, false, false, false, false, false, false, false, false, false, false, false, false, false, false, false, false, false, false, false, false, false, false, false, false, false, false, false, false, false, false, false, false, false, false, false, false, false, false, false, false, false, false, false, false, false, false, false, false, false, false, false, false, false, false, false, false, false, false, false, false, false, false, false, false, false, false, false, false, false, false, false, false, false, false, false, false, false, false, false, false, false, false, false, false, false, false, false, false, false, false, false, false]"
      - "decl f75: <81>"
      - "  retn 0"
      - "decl f76: <82>"
      - "  retn [0, 0, 0, 0, 0, 0, 0, 0, 0, 0, 0, 0, 0, 0, 0, 0]"
      - "decl f77: <83>"
      - "  retn 0"
      - "decl f78: <84>"
      - "  retn [false, false, false, false, false, false, false, false, false, false, false, false, false, false, false, false, false, false, false, false, false, false, false, false, false, false, false, false, false, false, false, false, false, false, false, false, false, false, false, false, false, false, false, false, false, false, false, false, false, false, false, false, false, false, false, false, false, false, false, false, false, false, false, false, false, false, false, false, false, false, false, false, false, false, false, false, false, false, false, false, false, false, false, false, false, false, false, false, false, false, false, false, false, false, false, false, false, false, false, false, false, false, false, false, false, false, false, false, false, false, false, false, false, false, false, false, false, false, false, false, false, false, false, false, false, false, false, false]"
      - "decl f79: <85>"
      - "  retn 0"
      - "decl f80: <86>"
      - "  retn [0, 0, 0, 0, 0, 0, 0, 0, 0, 0, 0, 0, 0, 0, 0, 0]"
      - "decl f81: <87>"
      - "  retn 0"
      - "decl f82: <88>"
      - "  retn [false, false, false, false, false, false, false, false]"
      - "decl f83: <89>"
      - "  retn 0"
      - "decl f84: <90>"
      - "  retn [0]"
      - "decl f85: <91>"
      - "  retn 0"
      - "decl f86: <92>"
      - "  retn [false, false, false, false, false, false, false, false]"
      - "decl f87: <93>"
      - "  retn 0"
      - "decl f88: <94>"
      - "  retn [0]"
      - "decl f89: <95>"
      - "  retn 0"
      - "decl f90: <96>"
      - "  retn [false, false, false, false, false, false, false, false, false, false, false, false, false, false, false, false]"
      - "decl f91: <97>"
      - "  retn 0"
      - "decl f92: <98>"
      - "  retn [0, 0]"
      - "decl f93: <99>"
      - "  retn 0"
      - "decl f94: <100>"
      - "  retn [false, false, false, false, false, false, false, false, false, false, false, false, false, false, false, false]"
      - "decl f95: <101>"
      - "  retn 0"
      - "decl f96: <102>"
      - "  retn [0, 0]"
      - "decl f97: <103>"
      - "  retn 0"
      - "decl f98: <104>"
      - "  retn [false, false, false, false, false, false, false, false, false, false, false, false, false, false, false, false, false, false, false, false, false, false, false, false, false, false, false, false, false, false, false, false]"
      - "decl f99: <105>"
      - "  retn 0"
      - "decl f100: <106>"
      - "  retn [0, 0, 0, 0]"
      - "decl f101: <107>"
      - "  retn 0"
      - "decl f102: <108>"
      - "  retn [false, false, false, false, false, false, false, false, false, false, false, false, false, false, false, false, false, false, false, false, false, false, false, false, false, false, false, false, false, false, false, false]"
      - "decl f103: <109>"
      - "  retn 0"
      - "decl f104: <110>"
      - "  retn [0, 0, 0, 0]"
      - "decl f105: <111>"
      - "  retn 0"
      - "decl f106: <112>"
      - "  retn [false, false, false, false, false, false, false, false, false, false, false, false, false, false, false, false, false, false, false, false, false, false, false, false, false, false, false, false, false, false, false, false, false, false, false, false, false, false, false, false, false, false, false, false, false, false, false, false, false, false, false, false, false, false, false, false, false, false, false, false, false, false, false, false]"
      - "decl f107: <113>"
      - "  retn 0"
      - "decl f108: <114>"
      - "  retn [0, 0, 0, 0, 0, 0, 0, 0]"
      - "decl f109: <115>"
      - "  retn 0"
      - "decl f110: <116>"
      - "  retn [false, false, false, false, false, false, false, false, false, false, false, false, false, false, false, false, false, false, false, false, false, false, false, false, false, false, false, false, false, false, false, false, false, false, false, false, false, false, false, false, false, false, false, false, false, false, false, false, false, false, false, false, false, false, false, false, false, false, false, false, false, false, false, false]"
      - "decl f111: <117>"
      - "  retn 0"
      - "decl f112: <118>"
      - "  retn [0, 0, 0, 0, 0, 0, 0, 0]"
      - "decl f113: <119>"
      - "  retn 0"
      - "decl f114: <120>"
      - "  retn [false, false, false, false, false, false, false, false, false, false, false, false, false, false, false, false, false, false, false, false, false, false, false, false, false, false, false, false, false, false, false, false, false, false, false, false, false, false, false, false, false, false, false, false, false, false, false, false, false, false, false, false, false, false, false, false, false, false, false, false, false, false, false, false, false, false, false, false, false, false, false, false, false, false, false, false, false, false, false, false, false, false, false, false, false, false, false, false, false, false, false, false, false, false, false, false, false, false, false, false, false, false, false, false, false, false, false, false, false, false, false, false, false, false, false, false, false, false, false, false, false, false, false, false, false, false, false, false]"
      - "decl f115: <121>"
      - "  retn 0"
      - "decl f116: <122>"
      - "  retn [0, 0, 0, 0, 0, 0, 0, 0, 0, 0, 0, 0, 0, 0, 0, 0]"
      - "decl f117: <123>"
      - "  retn 0"
      - "decl f118: <124>"
      - "  retn [false, false, false, false, false, false, false, false, false, false, false, false, false, false, false, false, false, false, false, false, false, false, false, false, false, false, false, false, false, false, false, false, false, false, false, false, false, false, false, false, false, false, false, false, false, false, false, false, false, false, false, false, false, false, false, false, false, false, false, false, false, false, false, false, false, false, false, false, false, false, false, false, false, false, false, false, false, false, false, false, false, false, false, false, false, false, false, false, false, false, false, false, false, false, false, false, false, false, false, false, false, false, false, false, false, false, false, false, false, false, false, false, false, false, false, false, false, false, false, false, false, false, false, false, false, false, false, false]"
      - "decl f119: <125>"
      - "  retn 0"
      - "decl f120: <126>"
      - "  retn [0, 0, 0, 0, 0, 0, 0, 0, 0, 0, 0, 0, 0, 0, 0, 0]"
      - "decl f121: <127>"
      - "  retn 0"
      - ""
    output:
      - input_file: u32_f.in
        output:
          registers:
            r0:
              type: bool
              value: "false"
      - input_file: u32_g.in
        output:
          registers:
            r0:
              type: bool
              value: "false"
<<<<<<< HEAD
    initial_ast: 6e79eec2415bc29b0808d63e59152e8b7e8ed5c0194206a3dcbc410441edb62b
    imports_resolved_ast: 314bf3fd3f7ab947a805a6b8b2241cdf6655196aa38bb155a0fccc165121614e
    canonicalized_ast: 314bf3fd3f7ab947a805a6b8b2241cdf6655196aa38bb155a0fccc165121614e
    type_inferenced_ast: 1aabb6fa104d72846da9fdfb529467a91ef9e5fc5acad7bdbe7c8bb6853c3f2e
=======
    initial_ast: 734ce0f839a95ee7a51692de572ceb3fc1814a927311f8486481ac84000b22f9
    imports_resolved_ast: 57be1ce95966065cf65cbbc541b80a9e6fd9fc0cc6fc28706645931fd38bb5b3
    canonicalized_ast: 57be1ce95966065cf65cbbc541b80a9e6fd9fc0cc6fc28706645931fd38bb5b3
    type_inferenced_ast: 5e19a3274d56d818c702457223cdfefc8a5c9450e9578c06f4af01cb47edc7b6
>>>>>>> 03f78d56
<|MERGE_RESOLUTION|>--- conflicted
+++ resolved
@@ -271,14 +271,7 @@
             r0:
               type: bool
               value: "false"
-<<<<<<< HEAD
-    initial_ast: 6e79eec2415bc29b0808d63e59152e8b7e8ed5c0194206a3dcbc410441edb62b
-    imports_resolved_ast: 314bf3fd3f7ab947a805a6b8b2241cdf6655196aa38bb155a0fccc165121614e
-    canonicalized_ast: 314bf3fd3f7ab947a805a6b8b2241cdf6655196aa38bb155a0fccc165121614e
-    type_inferenced_ast: 1aabb6fa104d72846da9fdfb529467a91ef9e5fc5acad7bdbe7c8bb6853c3f2e
-=======
-    initial_ast: 734ce0f839a95ee7a51692de572ceb3fc1814a927311f8486481ac84000b22f9
-    imports_resolved_ast: 57be1ce95966065cf65cbbc541b80a9e6fd9fc0cc6fc28706645931fd38bb5b3
-    canonicalized_ast: 57be1ce95966065cf65cbbc541b80a9e6fd9fc0cc6fc28706645931fd38bb5b3
-    type_inferenced_ast: 5e19a3274d56d818c702457223cdfefc8a5c9450e9578c06f4af01cb47edc7b6
->>>>>>> 03f78d56
+    initial_ast: 0022c31dd200c58e39daca518368b45125da348b1c589a86b93952ff75e73be7
+    imports_resolved_ast: af090a45b5c371ea3a657f7317074d5ced0c4f511151c9afa5341f26aa7133c2
+    canonicalized_ast: af090a45b5c371ea3a657f7317074d5ced0c4f511151c9afa5341f26aa7133c2
+    type_inferenced_ast: c492d229c90f37a1909986dbc538d66940abc94b2fa36ac04b5f133166493894