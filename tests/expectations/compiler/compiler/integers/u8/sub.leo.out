---
namespace: Compile
expectation: Pass
outputs:
  - circuit:
      num_public_variables: 0
      num_private_variables: 49
      num_constraints: 50
      at: 845d56ed761fe6c69613e4d3e58df1269871c3f9cba40a80d28f8739ca0d3674
      bt: 91be66b3ee233bba074ef6ea167306aa2d686b98f1fc0cda4652260a35c5fd84
      ct: c988f0afbc73288a88a39cbd3a3fac9aaa4ce0c8513421d65b651ac1fe565546
    output:
      - input_file: u8_f.in
        output:
          registers:
            r0:
              type: bool
              value: "true"
    initial_ast: 67bec135eff773b4ccd2026d1fa595a0eace3d8dfc908c8b68bc8cdf0024e568
<<<<<<< HEAD
    imports_resolved_ast: 7e351354259c0d38b67acc4cad11cef8771db70720fdf988553fd2b1931fdb5e
    canonicalized_ast: 7e351354259c0d38b67acc4cad11cef8771db70720fdf988553fd2b1931fdb5e
    type_inferenced_ast: 225c1a3a4ffb7bb1bbc6fe3387a77a6ea57737e92571bb3a8d6515e923c23886
=======
    ir: c81b1794b683f665dd62bd4ea7e78394945967987322db3dad85460f8cc4d3a5
    imports_resolved_ast: 84e3c8bb1b1ae3d7a4bbb1543d2a038995a1e39184f214bf0be681a3ecc3a72f
    canonicalized_ast: 84e3c8bb1b1ae3d7a4bbb1543d2a038995a1e39184f214bf0be681a3ecc3a72f
    type_inferenced_ast: 7ac0b699481574fd46308ff625325d37d3be85a4169748b4c6e01b5c5cbcb54a
>>>>>>> 3626fbdb
<|MERGE_RESOLUTION|>--- conflicted
+++ resolved
@@ -17,13 +17,7 @@
               type: bool
               value: "true"
     initial_ast: 67bec135eff773b4ccd2026d1fa595a0eace3d8dfc908c8b68bc8cdf0024e568
-<<<<<<< HEAD
+    ir: c81b1794b683f665dd62bd4ea7e78394945967987322db3dad85460f8cc4d3a5
     imports_resolved_ast: 7e351354259c0d38b67acc4cad11cef8771db70720fdf988553fd2b1931fdb5e
     canonicalized_ast: 7e351354259c0d38b67acc4cad11cef8771db70720fdf988553fd2b1931fdb5e
-    type_inferenced_ast: 225c1a3a4ffb7bb1bbc6fe3387a77a6ea57737e92571bb3a8d6515e923c23886
-=======
-    ir: c81b1794b683f665dd62bd4ea7e78394945967987322db3dad85460f8cc4d3a5
-    imports_resolved_ast: 84e3c8bb1b1ae3d7a4bbb1543d2a038995a1e39184f214bf0be681a3ecc3a72f
-    canonicalized_ast: 84e3c8bb1b1ae3d7a4bbb1543d2a038995a1e39184f214bf0be681a3ecc3a72f
-    type_inferenced_ast: 7ac0b699481574fd46308ff625325d37d3be85a4169748b4c6e01b5c5cbcb54a
->>>>>>> 3626fbdb
+    type_inferenced_ast: 225c1a3a4ffb7bb1bbc6fe3387a77a6ea57737e92571bb3a8d6515e923c23886