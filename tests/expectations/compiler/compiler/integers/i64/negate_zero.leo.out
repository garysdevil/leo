--- conflicted
+++ resolved
@@ -17,13 +17,7 @@
               type: bool
               value: "true"
     initial_ast: 03152f33a216424a36bceed91cd0b22e42d9cbfe30ec1a9a3494bb92e862f94a
-<<<<<<< HEAD
+    ir: e4dad90c0f6c94aff8d009ca32d67ab1adf24aa5418fbda5776be40cce43137a
     imports_resolved_ast: 265fc04682b219e7d5ebdb7685b81818e158950cb0a8cb0f13a4b71053f7c202
     canonicalized_ast: 265fc04682b219e7d5ebdb7685b81818e158950cb0a8cb0f13a4b71053f7c202
-    type_inferenced_ast: b8cded398ab981fd14894249da23b7bb812d14c240301d4af3d1468447c98a4e
-=======
-    ir: e4dad90c0f6c94aff8d009ca32d67ab1adf24aa5418fbda5776be40cce43137a
-    imports_resolved_ast: 4d8ecef5e3d4a36deb4563e2f7978185a4ab161d2efb7d04bef0ba432382d231
-    canonicalized_ast: 4d8ecef5e3d4a36deb4563e2f7978185a4ab161d2efb7d04bef0ba432382d231
-    type_inferenced_ast: 969afcd28d60ced4a4a5a1a8f0e83721ac3331917a2176dc70ffd7c50800f3e7
->>>>>>> 3626fbdb
+    type_inferenced_ast: b8cded398ab981fd14894249da23b7bb812d14c240301d4af3d1468447c98a4e