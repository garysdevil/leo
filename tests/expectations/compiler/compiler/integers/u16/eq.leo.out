---
namespace: Compile
expectation: Pass
outputs:
  - circuit:
      num_public_variables: 0
      num_private_variables: 66
      num_constraints: 66
      at: cbff416ebba31d2d1deb975332e5d536cbb1fa6171c0851351e226075e54136d
      bt: de4bf982fbbde50aaba5d052b9611ebc2c8da3f1d5fecf77276999a595c95e60
      ct: b522ae835602f418c223e8987424c0b34eda5bcb4a51d511fdeba8fd8f653e5b
    ir:
      - "decl f0: <0>"
      - "  store &v1, ((v0), (), (), ())"
      - "  eq &v5, v2, v3"
      - "  eq &v6, v5, v4"
      - "  retn v6"
      - "decl f1: <7>"
      - "  retn [false, false, false, false, false, false, false, false, false, false, false, false, false, false, false, false, false, false, false, false, false, false, false, false, false, false, false, false, false, false, false, false, false, false, false, false, false, false, false, false, false, false, false, false, false, false, false, false, false, false, false, false, false, false, false, false, false, false, false, false, false, false, false, false, false, false, false, false, false, false, false, false, false, false, false, false, false, false, false, false, false, false, false, false, false, false, false, false, false, false, false, false, false, false, false, false, false, false, false, false, false, false, false, false, false, false, false, false, false, false, false, false, false, false, false, false, false, false, false, false, false, false, false, false, false, false, false, false, false, false, false, false, false, false, false, false, false, false, false, false, false, false, false, false, false, false, false, false, false, false, false, false, false, false, false, false, false, false, false, false, false, false, false, false, false, false, false, false, false, false, false, false, false, false, false, false, false, false, false, false, false, false, false, false, false, false, false, false, false, false, false, false, false, false, false, false, false, false, false, false, false, false, false, false, false, false, false, false, false, false, false, false, false, false, false, false, false, false, false, false, false, false, false, false, false, false, false, false, false, false, false, false, false, false, false, false, false, false, false, false, false, false, false, false, false, false, false, false, false, false, false, false, false, false, false, false]"
      - "decl f2: <8>"
      - "  retn aleo1qnr4dkkvkgfqph0vzc3y6z2eu975wnpz2925ntjccd5cfqxtyu8sta57j8"
      - "decl f3: <9>"
      - "  retn [0, 0, 0, 0, 0, 0, 0, 0, 0, 0, 0, 0, 0, 0, 0, 0, 0, 0, 0, 0, 0, 0, 0, 0, 0, 0, 0, 0, 0, 0, 0, 0]"
      - "decl f4: <10>"
      - "  retn aleo1qnr4dkkvkgfqph0vzc3y6z2eu975wnpz2925ntjccd5cfqxtyu8sta57j8"
      - "decl f5: <11>"
      - "  retn [false, false, false, false, false, false, false, false, false, false, false, false, false, false, false, false, false, false, false, false, false, false, false, false, false, false, false, false, false, false, false, false, false, false, false, false, false, false, false, false, false, false, false, false, false, false, false, false, false, false, false, false, false, false, false, false, false, false, false, false, false, false, false, false, false, false, false, false, false, false, false, false, false, false, false, false, false, false, false, false, false, false, false, false, false, false, false, false, false, false, false, false, false, false, false, false, false, false, false, false, false, false, false, false, false, false, false, false, false, false, false, false, false, false, false, false, false, false, false, false, false, false, false, false, false, false, false, false, false, false, false, false, false, false, false, false, false, false, false, false, false, false, false, false, false, false, false, false, false, false, false, false, false, false, false, false, false, false, false, false, false, false, false, false, false, false, false, false, false, false, false, false, false, false, false, false, false, false, false, false, false, false, false, false, false, false, false, false, false, false, false, false, false, false, false, false, false, false, false, false, false, false, false, false, false, false, false, false, false, false, false, false, false, false, false, false, false, false, false, false, false, false, false, false, false, false, false, false, false, false, false, false, false, false, false, false, false, false, false, false, false, false, false, false, false, false, false, false, false, false, false, false, false, false, false, false]"
      - "decl f6: <12>"
      - "  retn aleo1qnr4dkkvkgfqph0vzc3y6z2eu975wnpz2925ntjccd5cfqxtyu8sta57j8"
      - "decl f7: <13>"
      - "  retn [0, 0, 0, 0, 0, 0, 0, 0, 0, 0, 0, 0, 0, 0, 0, 0, 0, 0, 0, 0, 0, 0, 0, 0, 0, 0, 0, 0, 0, 0, 0, 0]"
      - "decl f8: <14>"
      - "  retn aleo1qnr4dkkvkgfqph0vzc3y6z2eu975wnpz2925ntjccd5cfqxtyu8sta57j8"
      - "decl f9: <15>"
      - "  retn 0"
      - "decl f10: <16>"
      - "  retn [false]"
      - "decl f11: <17>"
      - "  retn false"
      - "decl f12: <18>"
      - "  retn [0]"
      - "decl f13: <19>"
      - "  retn false"
      - "decl f14: <20>"
      - "  retn [false]"
      - "decl f15: <21>"
      - "  retn false"
      - "decl f16: <22>"
      - "  retn [0]"
      - "decl f17: <23>"
      - "  retn false"
      - "decl f18: <24>"
      - "  retn [false, false, false, false, false, false, false, false, false, false, false, false, false, false, false, false, false, false, false, false, false, false, false, false, false, false, false, false, false, false, false, false, false, false, false, false, false, false, false, false, false, false, false, false, false, false, false, false, false, false, false, false, false, false, false, false, false, false, false, false, false, false, false, false, false, false, false, false, false, false, false, false, false, false, false, false, false, false, false, false, false, false, false, false, false, false, false, false, false, false, false, false, false, false, false, false, false, false, false, false, false, false, false, false, false, false, false, false, false, false, false, false, false, false, false, false, false, false, false, false, false, false, false, false, false, false, false, false, false, false, false, false, false, false, false, false, false, false, false, false, false, false, false, false, false, false, false, false, false, false, false, false, false, false, false, false, false, false, false, false, false, false, false, false, false, false, false, false, false, false, false, false, false, false, false, false, false, false, false, false, false, false, false, false, false, false, false, false, false, false, false, false, false, false, false, false, false, false, false, false, false, false, false, false, false, false, false, false, false, false, false, false, false, false, false, false, false, false, false, false, false, false, false, false, false, false, false, false, false, false, false, false, false, false, false, false, false, false, false, false, false, false, false, false, false, false, false, false, false, false, false, false, false]"
      - "decl f19: <25>"
      - "  retn 'a'"
      - "decl f20: <26>"
      - "  retn [0, 0, 0, 0, 0, 0, 0, 0, 0, 0, 0, 0, 0, 0, 0, 0, 0, 0, 0, 0, 0, 0, 0, 0, 0, 0, 0, 0, 0, 0, 0, 0]"
      - "decl f21: <27>"
      - "  retn 'a'"
      - "decl f22: <28>"
      - "  retn [false, false, false, false, false, false, false, false, false, false, false, false, false, false, false, false, false, false, false, false, false, false, false, false, false, false, false, false, false, false, false, false, false, false, false, false, false, false, false, false, false, false, false, false, false, false, false, false, false, false, false, false, false, false, false, false, false, false, false, false, false, false, false, false, false, false, false, false, false, false, false, false, false, false, false, false, false, false, false, false, false, false, false, false, false, false, false, false, false, false, false, false, false, false, false, false, false, false, false, false, false, false, false, false, false, false, false, false, false, false, false, false, false, false, false, false, false, false, false, false, false, false, false, false, false, false, false, false, false, false, false, false, false, false, false, false, false, false, false, false, false, false, false, false, false, false, false, false, false, false, false, false, false, false, false, false, false, false, false, false, false, false, false, false, false, false, false, false, false, false, false, false, false, false, false, false, false, false, false, false, false, false, false, false, false, false, false, false, false, false, false, false, false, false, false, false, false, false, false, false, false, false, false, false, false, false, false, false, false, false, false, false, false, false, false, false, false, false, false, false, false, false, false, false, false, false, false, false, false, false, false, false, false, false, false, false, false, false, false, false, false, false, false, false, false, false, false, false, false, false, false, false, false]"
      - "decl f23: <29>"
      - "  retn 'a'"
      - "decl f24: <30>"
      - "  retn [0, 0, 0, 0, 0, 0, 0, 0, 0, 0, 0, 0, 0, 0, 0, 0, 0, 0, 0, 0, 0, 0, 0, 0, 0, 0, 0, 0, 0, 0, 0, 0]"
      - "decl f25: <31>"
      - "  retn 'a'"
      - "decl f26: <32>"
      - "  retn [false, false, false, false, false, false, false, false, false, false, false, false, false, false, false, false, false, false, false, false, false, false, false, false, false, false, false, false, false, false, false, false, false, false, false, false, false, false, false, false, false, false, false, false, false, false, false, false, false, false, false, false, false, false, false, false, false, false, false, false, false, false, false, false, false, false, false, false, false, false, false, false, false, false, false, false, false, false, false, false, false, false, false, false, false, false, false, false, false, false, false, false, false, false, false, false, false, false, false, false, false, false, false, false, false, false, false, false, false, false, false, false, false, false, false, false, false, false, false, false, false, false, false, false, false, false, false, false, false, false, false, false, false, false, false, false, false, false, false, false, false, false, false, false, false, false, false, false, false, false, false, false, false, false, false, false, false, false, false, false, false, false, false, false, false, false, false, false, false, false, false, false, false, false, false, false, false, false, false, false, false, false, false, false, false, false, false, false, false, false, false, false, false, false, false, false, false, false, false, false, false, false, false, false, false, false, false, false, false, false, false, false, false, false, false, false, false, false, false, false, false, false, false, false, false, false, false, false, false, false, false, false, false, false, false, false, false, false, false, false, false, false, false, false, false, false, false, false, false, false, false, false, false]"
      - "decl f27: <33>"
      - "  retn []"
      - "decl f28: <34>"
      - "  retn [0, 0, 0, 0, 0, 0, 0, 0, 0, 0, 0, 0, 0, 0, 0, 0, 0, 0, 0, 0, 0, 0, 0, 0, 0, 0, 0, 0, 0, 0, 0, 0]"
      - "decl f29: <35>"
      - "  retn []"
      - "decl f30: <36>"
      - "  retn [false, false, false, false, false, false, false, false, false, false, false, false, false, false, false, false, false, false, false, false, false, false, false, false, false, false, false, false, false, false, false, false, false, false, false, false, false, false, false, false, false, false, false, false, false, false, false, false, false, false, false, false, false, false, false, false, false, false, false, false, false, false, false, false, false, false, false, false, false, false, false, false, false, false, false, false, false, false, false, false, false, false, false, false, false, false, false, false, false, false, false, false, false, false, false, false, false, false, false, false, false, false, false, false, false, false, false, false, false, false, false, false, false, false, false, false, false, false, false, false, false, false, false, false, false, false, false, false, false, false, false, false, false, false, false, false, false, false, false, false, false, false, false, false, false, false, false, false, false, false, false, false, false, false, false, false, false, false, false, false, false, false, false, false, false, false, false, false, false, false, false, false, false, false, false, false, false, false, false, false, false, false, false, false, false, false, false, false, false, false, false, false, false, false, false, false, false, false, false, false, false, false, false, false, false, false, false, false, false, false, false, false, false, false, false, false, false, false, false, false, false, false, false, false, false, false, false, false, false, false, false, false, false, false, false, false, false, false, false, false, false, false, false, false, false, false, false, false, false, false, false, false, false]"
      - "decl f31: <37>"
      - "  retn []"
      - "decl f32: <38>"
      - "  retn [0, 0, 0, 0, 0, 0, 0, 0, 0, 0, 0, 0, 0, 0, 0, 0, 0, 0, 0, 0, 0, 0, 0, 0, 0, 0, 0, 0, 0, 0, 0, 0]"
      - "decl f33: <39>"
      - "  retn []"
      - "decl f34: <40>"
      - "  retn [false, false, false, false, false, false, false, false, false, false, false, false, false, false, false, false, false, false, false, false, false, false, false, false, false, false, false, false, false, false, false, false, false, false, false, false, false, false, false, false, false, false, false, false, false, false, false, false, false, false, false, false, false, false, false, false, false, false, false, false, false, false, false, false, false, false, false, false, false, false, false, false, false, false, false, false, false, false, false, false, false, false, false, false, false, false, false, false, false, false, false, false, false, false, false, false, false, false, false, false, false, false, false, false, false, false, false, false, false, false, false, false, false, false, false, false, false, false, false, false, false, false, false, false, false, false, false, false, false, false, false, false, false, false, false, false, false, false, false, false, false, false, false, false, false, false, false, false, false, false, false, false, false, false, false, false, false, false, false, false, false, false, false, false, false, false, false, false, false, false, false, false, false, false, false, false, false, false, false, false, false, false, false, false, false, false, false, false, false, false, false, false, false, false, false, false, false, false, false, false, false, false, false, false, false, false, false, false, false, false, false, false, false, false, false, false, false, false, false, false, false, false, false, false, false, false, false, false, false, false, false, false, false, false, false, false, false, false, false, false, false, false, false, false, false, false, false, false, false, false, false, false, false, false, false, false, false, false, false, false, false, false, false, false, false, false, false, false, false, false, false, false, false, false, false, false, false, false, false, false, false, false, false, false, false, false, false, false, false, false, false, false, false, false, false, false, false, false, false, false, false, false, false, false, false, false, false, false, false, false, false, false, false, false, false, false, false, false, false, false, false, false, false, false, false, false, false, false, false, false, false, false, false, false, false, false, false, false, false, false, false, false, false, false, false, false, false, false, false, false, false, false, false, false, false, false, false, false, false, false, false, false, false, false, false, false, false, false, false, false, false, false, false, false, false, false, false, false, false, false, false, false, false, false, false, false, false, false, false, false, false, false, false, false, false, false, false, false, false, false, false, false, false, false, false, false, false, false, false, false, false, false, false, false, false, false, false, false, false, false, false, false, false, false, false, false, false, false, false, false, false, false, false, false, false, false, false, false, false, false, false, false, false, false, false, false, false, false, false, false, false, false, false, false, false, false, false, false, false, false, false, false, false, false, false, false, false, false, false, false, false, false, false, false, false, false, false, false, false, false, false, false, false, false, false, false, false, false, false, false, false, false, false, false, false, false, false, false, false, false, false, false, false, false, false, false]"
      - "decl f35: <41>"
      - "  retn []group"
      - "decl f36: <42>"
      - "  retn [0, 0, 0, 0, 0, 0, 0, 0, 0, 0, 0, 0, 0, 0, 0, 0, 0, 0, 0, 0, 0, 0, 0, 0, 0, 0, 0, 0, 0, 0, 0, 0, 0, 0, 0, 0, 0, 0, 0, 0, 0, 0, 0, 0, 0, 0, 0, 0, 0, 0, 0, 0, 0, 0, 0, 0, 0, 0, 0, 0, 0, 0, 0, 0]"
      - "decl f37: <43>"
      - "  retn []group"
      - "decl f38: <44>"
      - "  retn [false, false, false, false, false, false, false, false, false, false, false, false, false, false, false, false, false, false, false, false, false, false, false, false, false, false, false, false, false, false, false, false, false, false, false, false, false, false, false, false, false, false, false, false, false, false, false, false, false, false, false, false, false, false, false, false, false, false, false, false, false, false, false, false, false, false, false, false, false, false, false, false, false, false, false, false, false, false, false, false, false, false, false, false, false, false, false, false, false, false, false, false, false, false, false, false, false, false, false, false, false, false, false, false, false, false, false, false, false, false, false, false, false, false, false, false, false, false, false, false, false, false, false, false, false, false, false, false, false, false, false, false, false, false, false, false, false, false, false, false, false, false, false, false, false, false, false, false, false, false, false, false, false, false, false, false, false, false, false, false, false, false, false, false, false, false, false, false, false, false, false, false, false, false, false, false, false, false, false, false, false, false, false, false, false, false, false, false, false, false, false, false, false, false, false, false, false, false, false, false, false, false, false, false, false, false, false, false, false, false, false, false, false, false, false, false, false, false, false, false, false, false, false, false, false, false, false, false, false, false, false, false, false, false, false, false, false, false, false, false, false, false, false, false, false, false, false, false, false, false, false, false, false, false, false, false, false, false, false, false, false, false, false, false, false, false, false, false, false, false, false, false, false, false, false, false, false, false, false, false, false, false, false, false, false, false, false, false, false, false, false, false, false, false, false, false, false, false, false, false, false, false, false, false, false, false, false, false, false, false, false, false, false, false, false, false, false, false, false, false, false, false, false, false, false, false, false, false, false, false, false, false, false, false, false, false, false, false, false, false, false, false, false, false, false, false, false, false, false, false, false, false, false, false, false, false, false, false, false, false, false, false, false, false, false, false, false, false, false, false, false, false, false, false, false, false, false, false, false, false, false, false, false, false, false, false, false, false, false, false, false, false, false, false, false, false, false, false, false, false, false, false, false, false, false, false, false, false, false, false, false, false, false, false, false, false, false, false, false, false, false, false, false, false, false, false, false, false, false, false, false, false, false, false, false, false, false, false, false, false, false, false, false, false, false, false, false, false, false, false, false, false, false, false, false, false, false, false, false, false, false, false, false, false, false, false, false, false, false, false, false, false, false, false, false, false, false, false, false, false, false, false, false, false, false, false, false, false, false, false, false, false, false, false, false, false, false, false, false, false, false, false, false, false, false, false]"
      - "decl f39: <45>"
      - "  retn []group"
      - "decl f40: <46>"
      - "  retn [0, 0, 0, 0, 0, 0, 0, 0, 0, 0, 0, 0, 0, 0, 0, 0, 0, 0, 0, 0, 0, 0, 0, 0, 0, 0, 0, 0, 0, 0, 0, 0, 0, 0, 0, 0, 0, 0, 0, 0, 0, 0, 0, 0, 0, 0, 0, 0, 0, 0, 0, 0, 0, 0, 0, 0, 0, 0, 0, 0, 0, 0, 0, 0]"
      - "decl f41: <47>"
      - "  retn []group"
      - "decl f42: <48>"
      - "  retn [false, false, false, false, false, false, false, false]"
      - "decl f43: <49>"
      - "  retn 0"
      - "decl f44: <50>"
      - "  retn [0]"
      - "decl f45: <51>"
      - "  retn 0"
      - "decl f46: <52>"
      - "  retn [false, false, false, false, false, false, false, false]"
      - "decl f47: <53>"
      - "  retn 0"
      - "decl f48: <54>"
      - "  retn [0]"
      - "decl f49: <55>"
      - "  retn 0"
      - "decl f50: <56>"
      - "  retn [false, false, false, false, false, false, false, false, false, false, false, false, false, false, false, false]"
      - "decl f51: <57>"
      - "  retn 0"
      - "decl f52: <58>"
      - "  retn [0, 0]"
      - "decl f53: <59>"
      - "  retn 0"
      - "decl f54: <60>"
      - "  retn [false, false, false, false, false, false, false, false, false, false, false, false, false, false, false, false]"
      - "decl f55: <61>"
      - "  retn 0"
      - "decl f56: <62>"
      - "  retn [0, 0]"
      - "decl f57: <63>"
      - "  retn 0"
      - "decl f58: <64>"
      - "  retn [false, false, false, false, false, false, false, false, false, false, false, false, false, false, false, false, false, false, false, false, false, false, false, false, false, false, false, false, false, false, false, false]"
      - "decl f59: <65>"
      - "  retn 0"
      - "decl f60: <66>"
      - "  retn [0, 0, 0, 0]"
      - "decl f61: <67>"
      - "  retn 0"
      - "decl f62: <68>"
      - "  retn [false, false, false, false, false, false, false, false, false, false, false, false, false, false, false, false, false, false, false, false, false, false, false, false, false, false, false, false, false, false, false, false]"
      - "decl f63: <69>"
      - "  retn 0"
      - "decl f64: <70>"
      - "  retn [0, 0, 0, 0]"
      - "decl f65: <71>"
      - "  retn 0"
      - "decl f66: <72>"
      - "  retn [false, false, false, false, false, false, false, false, false, false, false, false, false, false, false, false, false, false, false, false, false, false, false, false, false, false, false, false, false, false, false, false, false, false, false, false, false, false, false, false, false, false, false, false, false, false, false, false, false, false, false, false, false, false, false, false, false, false, false, false, false, false, false, false]"
      - "decl f67: <73>"
      - "  retn 0"
      - "decl f68: <74>"
      - "  retn [0, 0, 0, 0, 0, 0, 0, 0]"
      - "decl f69: <75>"
      - "  retn 0"
      - "decl f70: <76>"
      - "  retn [false, false, false, false, false, false, false, false, false, false, false, false, false, false, false, false, false, false, false, false, false, false, false, false, false, false, false, false, false, false, false, false, false, false, false, false, false, false, false, false, false, false, false, false, false, false, false, false, false, false, false, false, false, false, false, false, false, false, false, false, false, false, false, false]"
      - "decl f71: <77>"
      - "  retn 0"
      - "decl f72: <78>"
      - "  retn [0, 0, 0, 0, 0, 0, 0, 0]"
      - "decl f73: <79>"
      - "  retn 0"
      - "decl f74: <80>"
      - "  retn [false, false, false, false, false, false, false, false, false, false, false, false, false, false, false, false, false, false, false, false, false, false, false, false, false, false, false, false, false, false, false, false, false, false, false, false, false, false, false, false, false, false, false, false, false, false, false, false, false, false, false, false, false, false, false, false, false, false, false, false, false, false, false, false, false, false, false, false, false, false, false, false, false, false, false, false, false, false, false, false, false, false, false, false, false, false, false, false, false, false, false, false, false, false, false, false, false, false, false, false, false, false, false, false, false, false, false, false, false, false, false, false, false, false, false, false, false, false, false, false, false, false, false, false, false, false, false, false]"
      - "decl f75: <81>"
      - "  retn 0"
      - "decl f76: <82>"
      - "  retn [0, 0, 0, 0, 0, 0, 0, 0, 0, 0, 0, 0, 0, 0, 0, 0]"
      - "decl f77: <83>"
      - "  retn 0"
      - "decl f78: <84>"
      - "  retn [false, false, false, false, false, false, false, false, false, false, false, false, false, false, false, false, false, false, false, false, false, false, false, false, false, false, false, false, false, false, false, false, false, false, false, false, false, false, false, false, false, false, false, false, false, false, false, false, false, false, false, false, false, false, false, false, false, false, false, false, false, false, false, false, false, false, false, false, false, false, false, false, false, false, false, false, false, false, false, false, false, false, false, false, false, false, false, false, false, false, false, false, false, false, false, false, false, false, false, false, false, false, false, false, false, false, false, false, false, false, false, false, false, false, false, false, false, false, false, false, false, false, false, false, false, false, false, false]"
      - "decl f79: <85>"
      - "  retn 0"
      - "decl f80: <86>"
      - "  retn [0, 0, 0, 0, 0, 0, 0, 0, 0, 0, 0, 0, 0, 0, 0, 0]"
      - "decl f81: <87>"
      - "  retn 0"
      - "decl f82: <88>"
      - "  retn [false, false, false, false, false, false, false, false]"
      - "decl f83: <89>"
      - "  retn 0"
      - "decl f84: <90>"
      - "  retn [0]"
      - "decl f85: <91>"
      - "  retn 0"
      - "decl f86: <92>"
      - "  retn [false, false, false, false, false, false, false, false]"
      - "decl f87: <93>"
      - "  retn 0"
      - "decl f88: <94>"
      - "  retn [0]"
      - "decl f89: <95>"
      - "  retn 0"
      - "decl f90: <96>"
      - "  retn [false, false, false, false, false, false, false, false, false, false, false, false, false, false, false, false]"
      - "decl f91: <97>"
      - "  retn 0"
      - "decl f92: <98>"
      - "  retn [0, 0]"
      - "decl f93: <99>"
      - "  retn 0"
      - "decl f94: <100>"
      - "  retn [false, false, false, false, false, false, false, false, false, false, false, false, false, false, false, false]"
      - "decl f95: <101>"
      - "  retn 0"
      - "decl f96: <102>"
      - "  retn [0, 0]"
      - "decl f97: <103>"
      - "  retn 0"
      - "decl f98: <104>"
      - "  retn [false, false, false, false, false, false, false, false, false, false, false, false, false, false, false, false, false, false, false, false, false, false, false, false, false, false, false, false, false, false, false, false]"
      - "decl f99: <105>"
      - "  retn 0"
      - "decl f100: <106>"
      - "  retn [0, 0, 0, 0]"
      - "decl f101: <107>"
      - "  retn 0"
      - "decl f102: <108>"
      - "  retn [false, false, false, false, false, false, false, false, false, false, false, false, false, false, false, false, false, false, false, false, false, false, false, false, false, false, false, false, false, false, false, false]"
      - "decl f103: <109>"
      - "  retn 0"
      - "decl f104: <110>"
      - "  retn [0, 0, 0, 0]"
      - "decl f105: <111>"
      - "  retn 0"
      - "decl f106: <112>"
      - "  retn [false, false, false, false, false, false, false, false, false, false, false, false, false, false, false, false, false, false, false, false, false, false, false, false, false, false, false, false, false, false, false, false, false, false, false, false, false, false, false, false, false, false, false, false, false, false, false, false, false, false, false, false, false, false, false, false, false, false, false, false, false, false, false, false]"
      - "decl f107: <113>"
      - "  retn 0"
      - "decl f108: <114>"
      - "  retn [0, 0, 0, 0, 0, 0, 0, 0]"
      - "decl f109: <115>"
      - "  retn 0"
      - "decl f110: <116>"
      - "  retn [false, false, false, false, false, false, false, false, false, false, false, false, false, false, false, false, false, false, false, false, false, false, false, false, false, false, false, false, false, false, false, false, false, false, false, false, false, false, false, false, false, false, false, false, false, false, false, false, false, false, false, false, false, false, false, false, false, false, false, false, false, false, false, false]"
      - "decl f111: <117>"
      - "  retn 0"
      - "decl f112: <118>"
      - "  retn [0, 0, 0, 0, 0, 0, 0, 0]"
      - "decl f113: <119>"
      - "  retn 0"
      - "decl f114: <120>"
      - "  retn [false, false, false, false, false, false, false, false, false, false, false, false, false, false, false, false, false, false, false, false, false, false, false, false, false, false, false, false, false, false, false, false, false, false, false, false, false, false, false, false, false, false, false, false, false, false, false, false, false, false, false, false, false, false, false, false, false, false, false, false, false, false, false, false, false, false, false, false, false, false, false, false, false, false, false, false, false, false, false, false, false, false, false, false, false, false, false, false, false, false, false, false, false, false, false, false, false, false, false, false, false, false, false, false, false, false, false, false, false, false, false, false, false, false, false, false, false, false, false, false, false, false, false, false, false, false, false, false]"
      - "decl f115: <121>"
      - "  retn 0"
      - "decl f116: <122>"
      - "  retn [0, 0, 0, 0, 0, 0, 0, 0, 0, 0, 0, 0, 0, 0, 0, 0]"
      - "decl f117: <123>"
      - "  retn 0"
      - "decl f118: <124>"
      - "  retn [false, false, false, false, false, false, false, false, false, false, false, false, false, false, false, false, false, false, false, false, false, false, false, false, false, false, false, false, false, false, false, false, false, false, false, false, false, false, false, false, false, false, false, false, false, false, false, false, false, false, false, false, false, false, false, false, false, false, false, false, false, false, false, false, false, false, false, false, false, false, false, false, false, false, false, false, false, false, false, false, false, false, false, false, false, false, false, false, false, false, false, false, false, false, false, false, false, false, false, false, false, false, false, false, false, false, false, false, false, false, false, false, false, false, false, false, false, false, false, false, false, false, false, false, false, false, false, false]"
      - "decl f119: <125>"
      - "  retn 0"
      - "decl f120: <126>"
      - "  retn [0, 0, 0, 0, 0, 0, 0, 0, 0, 0, 0, 0, 0, 0, 0, 0]"
      - "decl f121: <127>"
      - "  retn 0"
      - ""
    output:
      - input_file: u16_e.in
        output:
          registers:
            r0:
              type: bool
              value: "true"
      - input_file: u16_n.in
        output:
          registers:
            r0:
              type: bool
              value: "true"
<<<<<<< HEAD
    initial_ast: 14f9b27ab07f658f4cff6faf986b50fbffdf0deea779ee7299a00ca67f5c1ba6
    imports_resolved_ast: 5830d7e604b3aefe5e91f2282bbe61662a367c116875474200a4124f1b64c87f
    canonicalized_ast: 5830d7e604b3aefe5e91f2282bbe61662a367c116875474200a4124f1b64c87f
    type_inferenced_ast: dc96892318191bf0b0582c68284256bda6bd2fb8ff2fc2acbca2f99e77793314
=======
    initial_ast: ba3f2444ace9b9aea0f180de93af2228043506627907a86368d6a661d8883a4f
    imports_resolved_ast: 63a1115638eec34fed75c2c95bdbc98bfc6e8577c2c4cfd971865d7e958775e6
    canonicalized_ast: 63a1115638eec34fed75c2c95bdbc98bfc6e8577c2c4cfd971865d7e958775e6
    type_inferenced_ast: 363f18daf8f705fda17840b016cdf663ceb2376088eccfd54d6120bb209d0d4c
>>>>>>> 03f78d56
<|MERGE_RESOLUTION|>--- conflicted
+++ resolved
@@ -271,14 +271,7 @@
             r0:
               type: bool
               value: "true"
-<<<<<<< HEAD
-    initial_ast: 14f9b27ab07f658f4cff6faf986b50fbffdf0deea779ee7299a00ca67f5c1ba6
-    imports_resolved_ast: 5830d7e604b3aefe5e91f2282bbe61662a367c116875474200a4124f1b64c87f
-    canonicalized_ast: 5830d7e604b3aefe5e91f2282bbe61662a367c116875474200a4124f1b64c87f
-    type_inferenced_ast: dc96892318191bf0b0582c68284256bda6bd2fb8ff2fc2acbca2f99e77793314
-=======
-    initial_ast: ba3f2444ace9b9aea0f180de93af2228043506627907a86368d6a661d8883a4f
-    imports_resolved_ast: 63a1115638eec34fed75c2c95bdbc98bfc6e8577c2c4cfd971865d7e958775e6
-    canonicalized_ast: 63a1115638eec34fed75c2c95bdbc98bfc6e8577c2c4cfd971865d7e958775e6
-    type_inferenced_ast: 363f18daf8f705fda17840b016cdf663ceb2376088eccfd54d6120bb209d0d4c
->>>>>>> 03f78d56
+    initial_ast: 34e0536882d5aaf0e8f61c4d1827cba322ad7adb0a1907a3c589d865fa25d2b9
+    imports_resolved_ast: 86c9264a2c8ff822dfae0a97e05e78b03e555ceadd8ca7a42d87357dcb6191c6
+    canonicalized_ast: 86c9264a2c8ff822dfae0a97e05e78b03e555ceadd8ca7a42d87357dcb6191c6
+    type_inferenced_ast: 3dabaf0066648793a4fb4400502286bcd442cd3669fadf294c077d61009659fe