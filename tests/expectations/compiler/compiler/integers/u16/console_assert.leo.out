--- conflicted
+++ resolved
@@ -266,14 +266,7 @@
             r0:
               type: bool
               value: "true"
-<<<<<<< HEAD
-    initial_ast: d9706ab252e30869c1f31254d54153987322ccc82e8db733f3ab0cb47fdd11fb
-    imports_resolved_ast: b1c144bd3177e9c40942c750cf98386bf0ddc29dc5cfda8dc1a16df24d6dd5ab
-    canonicalized_ast: b1c144bd3177e9c40942c750cf98386bf0ddc29dc5cfda8dc1a16df24d6dd5ab
-    type_inferenced_ast: 937b8c3a1cfe2018a4ea20c1a3d3830751b2ca3ff6539f758bc26aef9b8aa09e
-=======
-    initial_ast: d4b371db12914745fcf71212a271492533710036d3db0afe56feeee82f37834d
-    imports_resolved_ast: 5a84997a8b444bbdbf295e226d6f3dcad4311b6f7bd7ad7245fe531ca0c7aabf
-    canonicalized_ast: 5a84997a8b444bbdbf295e226d6f3dcad4311b6f7bd7ad7245fe531ca0c7aabf
-    type_inferenced_ast: f9a2081b41cc337c4ab3d9f7cd586e4a71722cd8d4be3b8e5fde13ec05627227
->>>>>>> 03f78d56
+    initial_ast: 0d93113b719dcb345dcf3193d4f443eb4242dca26d07f235c00c6e4a46513b80
+    imports_resolved_ast: b7a4cb68245e746349a0aadb42c463f961a9829a5c2beff10f9760181010530b
+    canonicalized_ast: b7a4cb68245e746349a0aadb42c463f961a9829a5c2beff10f9760181010530b
+    type_inferenced_ast: 847e28015e1deb400eb6242d403e9f5c1ac071ca7f1e0e2ac6732054325f8718