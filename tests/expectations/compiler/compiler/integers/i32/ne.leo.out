--- conflicted
+++ resolved
@@ -271,14 +271,7 @@
             r0:
               type: bool
               value: "true"
-<<<<<<< HEAD
-    initial_ast: 3e303687c5b2e7a59364d246cb149f9713414588f5ac76f4b83baa139c242cf6
-    imports_resolved_ast: e7dea35706db4a0811a5ae93a9968325a3204884a6ff6574913457af337ee422
-    canonicalized_ast: e7dea35706db4a0811a5ae93a9968325a3204884a6ff6574913457af337ee422
-    type_inferenced_ast: 625b2fec18bcb7ca59d7c192991a226ab810659e58c7bc77eeec2c7f49ab93cd
-=======
-    initial_ast: dbcd11874e3d9eeeeb407c9373bb3f1d7e3f06118ddb759b22904b86b0527d25
-    imports_resolved_ast: 6eaa484633e5573b328112939330e20555707959a5fa3ceb82f2de3a86320733
-    canonicalized_ast: 6eaa484633e5573b328112939330e20555707959a5fa3ceb82f2de3a86320733
-    type_inferenced_ast: 55070f6252542efcf95f8a95b66067e711a8fef939704f1ceb1309653411e844
->>>>>>> 03f78d56
+    initial_ast: b2bb64ab0d5def630c711083fde2f4e32291dd16e83bbc777518106dceb08bc9
+    imports_resolved_ast: 14a460ca41e0b1476ab1bebfe84cac10e3f66c2c12aadcee53c3420bc18ba0ab
+    canonicalized_ast: 14a460ca41e0b1476ab1bebfe84cac10e3f66c2c12aadcee53c3420bc18ba0ab
+    type_inferenced_ast: 1e503591e203c71010292bf744f797f483a4ad506db5a8f34ccc7e80f501e288