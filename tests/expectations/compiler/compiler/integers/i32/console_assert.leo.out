--- conflicted
+++ resolved
@@ -9,24 +9,11 @@
       at: 051151c1ab89f2c0ff0fe5d336668c3fcd6dc4744d1f5b8e135dcb7bf6a6195c
       bt: 6b92443726163ac0fc32f7c9edace0ec8369e793d24105d93d121cb0bd5c3128
       ct: 7cb2d3f0ccfb9a2e747c6a05bdb52812c4539c836ff62c4e555fac13ef2084d4
-    ir:
-      - "decl f0: <0>"
-      - "  store &v0, ((), (), (), ())"
-      - "  eq &v3, v1, v2"
-      - "  assert v3"
-      - ""
     output:
       - input_file: i32.in
         output:
           registers: {}
-<<<<<<< HEAD
-    initial_ast: a673761ac21740cccf745a7807fdb4215b154bd45fda200c2346ecd45939fe96
-    imports_resolved_ast: a673761ac21740cccf745a7807fdb4215b154bd45fda200c2346ecd45939fe96
-    canonicalized_ast: e5d2e3569fe41220ba575da29bd327ff604976338efbf3af335c8e9fa737aae0
-    type_inferenced_ast: abb954ddba1fc28a9546cb6c068aa4246d4412704c209bb4719a64d8d1f07cfa
-=======
     initial_ast: 6ba5c49aaa9ed5abf49a7f538392cb18905e6805b7d3780e5d6391adb7df6631
     imports_resolved_ast: d61859a0c6e76f6a89bec704a8b4e7bb5bd21e8efe9238180a208ef086a9a407
     canonicalized_ast: 1dba3c45ddd327661e17cdf2f5896eb19854487f3406342d1c0c9314fce782d9
-    type_inferenced_ast: 291cd09d139f6e44970bb8dac001c7182ddb1e0368bc90af0f72051bb756f004
->>>>>>> 0e96bf8d
+    type_inferenced_ast: 291cd09d139f6e44970bb8dac001c7182ddb1e0368bc90af0f72051bb756f004