---
namespace: Compile
expectation: Pass
outputs:
  - circuit:
      num_public_variables: 0
      num_private_variables: 2
      num_constraints: 2
      at: 401937c524c61a28b4fab76d7a1f85bb628850012af62362a0922610372faf92
      bt: cdf9a9cee4f2edf55111a95ae60bde9801080f6bde638a5c79273a39a2f9f7f5
      ct: 643d5437104296e21d906ecb15b2c96ad278f20cfc4af53b12bb6069bd853726
    ir:
      - "decl f0: <0>"
      - "  store &v1, ((v0), (), (), ())"
      - "  store &v3, -32768"
      - "  eq &v4, v2, true"
      - "  retn v4"
      - "decl f1: <5>"
      - "  retn [false, false, false, false, false, false, false, false, false, false, false, false, false, false, false, false, false, false, false, false, false, false, false, false, false, false, false, false, false, false, false, false, false, false, false, false, false, false, false, false, false, false, false, false, false, false, false, false, false, false, false, false, false, false, false, false, false, false, false, false, false, false, false, false, false, false, false, false, false, false, false, false, false, false, false, false, false, false, false, false, false, false, false, false, false, false, false, false, false, false, false, false, false, false, false, false, false, false, false, false, false, false, false, false, false, false, false, false, false, false, false, false, false, false, false, false, false, false, false, false, false, false, false, false, false, false, false, false, false, false, false, false, false, false, false, false, false, false, false, false, false, false, false, false, false, false, false, false, false, false, false, false, false, false, false, false, false, false, false, false, false, false, false, false, false, false, false, false, false, false, false, false, false, false, false, false, false, false, false, false, false, false, false, false, false, false, false, false, false, false, false, false, false, false, false, false, false, false, false, false, false, false, false, false, false, false, false, false, false, false, false, false, false, false, false, false, false, false, false, false, false, false, false, false, false, false, false, false, false, false, false, false, false, false, false, false, false, false, false, false, false, false, false, false, false, false, false, false, false, false, false, false, false, false, false, false]"
      - "decl f2: <6>"
      - "  retn aleo1qnr4dkkvkgfqph0vzc3y6z2eu975wnpz2925ntjccd5cfqxtyu8sta57j8"
      - "decl f3: <7>"
      - "  retn [0, 0, 0, 0, 0, 0, 0, 0, 0, 0, 0, 0, 0, 0, 0, 0, 0, 0, 0, 0, 0, 0, 0, 0, 0, 0, 0, 0, 0, 0, 0, 0]"
      - "decl f4: <8>"
      - "  retn aleo1qnr4dkkvkgfqph0vzc3y6z2eu975wnpz2925ntjccd5cfqxtyu8sta57j8"
      - "decl f5: <9>"
      - "  retn [false, false, false, false, false, false, false, false, false, false, false, false, false, false, false, false, false, false, false, false, false, false, false, false, false, false, false, false, false, false, false, false, false, false, false, false, false, false, false, false, false, false, false, false, false, false, false, false, false, false, false, false, false, false, false, false, false, false, false, false, false, false, false, false, false, false, false, false, false, false, false, false, false, false, false, false, false, false, false, false, false, false, false, false, false, false, false, false, false, false, false, false, false, false, false, false, false, false, false, false, false, false, false, false, false, false, false, false, false, false, false, false, false, false, false, false, false, false, false, false, false, false, false, false, false, false, false, false, false, false, false, false, false, false, false, false, false, false, false, false, false, false, false, false, false, false, false, false, false, false, false, false, false, false, false, false, false, false, false, false, false, false, false, false, false, false, false, false, false, false, false, false, false, false, false, false, false, false, false, false, false, false, false, false, false, false, false, false, false, false, false, false, false, false, false, false, false, false, false, false, false, false, false, false, false, false, false, false, false, false, false, false, false, false, false, false, false, false, false, false, false, false, false, false, false, false, false, false, false, false, false, false, false, false, false, false, false, false, false, false, false, false, false, false, false, false, false, false, false, false, false, false, false, false, false, false]"
      - "decl f6: <10>"
      - "  retn aleo1qnr4dkkvkgfqph0vzc3y6z2eu975wnpz2925ntjccd5cfqxtyu8sta57j8"
      - "decl f7: <11>"
      - "  retn [0, 0, 0, 0, 0, 0, 0, 0, 0, 0, 0, 0, 0, 0, 0, 0, 0, 0, 0, 0, 0, 0, 0, 0, 0, 0, 0, 0, 0, 0, 0, 0]"
      - "decl f8: <12>"
      - "  retn aleo1qnr4dkkvkgfqph0vzc3y6z2eu975wnpz2925ntjccd5cfqxtyu8sta57j8"
      - "decl f9: <13>"
      - "  retn [false]"
      - "decl f10: <14>"
      - "  retn false"
      - "decl f11: <15>"
      - "  retn [0]"
      - "decl f12: <16>"
      - "  retn false"
      - "decl f13: <17>"
      - "  retn [false]"
      - "decl f14: <18>"
      - "  retn false"
      - "decl f15: <19>"
      - "  retn [0]"
      - "decl f16: <20>"
      - "  retn false"
      - "decl f17: <21>"
      - "  retn [false, false, false, false, false, false, false, false, false, false, false, false, false, false, false, false, false, false, false, false, false, false, false, false, false, false, false, false, false, false, false, false, false, false, false, false, false, false, false, false, false, false, false, false, false, false, false, false, false, false, false, false, false, false, false, false, false, false, false, false, false, false, false, false, false, false, false, false, false, false, false, false, false, false, false, false, false, false, false, false, false, false, false, false, false, false, false, false, false, false, false, false, false, false, false, false, false, false, false, false, false, false, false, false, false, false, false, false, false, false, false, false, false, false, false, false, false, false, false, false, false, false, false, false, false, false, false, false, false, false, false, false, false, false, false, false, false, false, false, false, false, false, false, false, false, false, false, false, false, false, false, false, false, false, false, false, false, false, false, false, false, false, false, false, false, false, false, false, false, false, false, false, false, false, false, false, false, false, false, false, false, false, false, false, false, false, false, false, false, false, false, false, false, false, false, false, false, false, false, false, false, false, false, false, false, false, false, false, false, false, false, false, false, false, false, false, false, false, false, false, false, false, false, false, false, false, false, false, false, false, false, false, false, false, false, false, false, false, false, false, false, false, false, false, false, false, false, false, false, false, false, false, false]"
      - "decl f18: <22>"
      - "  retn 'a'"
      - "decl f19: <23>"
      - "  retn [0, 0, 0, 0, 0, 0, 0, 0, 0, 0, 0, 0, 0, 0, 0, 0, 0, 0, 0, 0, 0, 0, 0, 0, 0, 0, 0, 0, 0, 0, 0, 0]"
      - "decl f20: <24>"
      - "  retn 'a'"
      - "decl f21: <25>"
      - "  retn [false, false, false, false, false, false, false, false, false, false, false, false, false, false, false, false, false, false, false, false, false, false, false, false, false, false, false, false, false, false, false, false, false, false, false, false, false, false, false, false, false, false, false, false, false, false, false, false, false, false, false, false, false, false, false, false, false, false, false, false, false, false, false, false, false, false, false, false, false, false, false, false, false, false, false, false, false, false, false, false, false, false, false, false, false, false, false, false, false, false, false, false, false, false, false, false, false, false, false, false, false, false, false, false, false, false, false, false, false, false, false, false, false, false, false, false, false, false, false, false, false, false, false, false, false, false, false, false, false, false, false, false, false, false, false, false, false, false, false, false, false, false, false, false, false, false, false, false, false, false, false, false, false, false, false, false, false, false, false, false, false, false, false, false, false, false, false, false, false, false, false, false, false, false, false, false, false, false, false, false, false, false, false, false, false, false, false, false, false, false, false, false, false, false, false, false, false, false, false, false, false, false, false, false, false, false, false, false, false, false, false, false, false, false, false, false, false, false, false, false, false, false, false, false, false, false, false, false, false, false, false, false, false, false, false, false, false, false, false, false, false, false, false, false, false, false, false, false, false, false, false, false, false]"
      - "decl f22: <26>"
      - "  retn 'a'"
      - "decl f23: <27>"
      - "  retn [0, 0, 0, 0, 0, 0, 0, 0, 0, 0, 0, 0, 0, 0, 0, 0, 0, 0, 0, 0, 0, 0, 0, 0, 0, 0, 0, 0, 0, 0, 0, 0]"
      - "decl f24: <28>"
      - "  retn 'a'"
      - "decl f25: <29>"
      - "  retn [false, false, false, false, false, false, false, false, false, false, false, false, false, false, false, false, false, false, false, false, false, false, false, false, false, false, false, false, false, false, false, false, false, false, false, false, false, false, false, false, false, false, false, false, false, false, false, false, false, false, false, false, false, false, false, false, false, false, false, false, false, false, false, false, false, false, false, false, false, false, false, false, false, false, false, false, false, false, false, false, false, false, false, false, false, false, false, false, false, false, false, false, false, false, false, false, false, false, false, false, false, false, false, false, false, false, false, false, false, false, false, false, false, false, false, false, false, false, false, false, false, false, false, false, false, false, false, false, false, false, false, false, false, false, false, false, false, false, false, false, false, false, false, false, false, false, false, false, false, false, false, false, false, false, false, false, false, false, false, false, false, false, false, false, false, false, false, false, false, false, false, false, false, false, false, false, false, false, false, false, false, false, false, false, false, false, false, false, false, false, false, false, false, false, false, false, false, false, false, false, false, false, false, false, false, false, false, false, false, false, false, false, false, false, false, false, false, false, false, false, false, false, false, false, false, false, false, false, false, false, false, false, false, false, false, false, false, false, false, false, false, false, false, false, false, false, false, false, false, false, false, false, false]"
      - "decl f26: <30>"
      - "  retn []"
      - "decl f27: <31>"
      - "  retn [0, 0, 0, 0, 0, 0, 0, 0, 0, 0, 0, 0, 0, 0, 0, 0, 0, 0, 0, 0, 0, 0, 0, 0, 0, 0, 0, 0, 0, 0, 0, 0]"
      - "decl f28: <32>"
      - "  retn []"
      - "decl f29: <33>"
      - "  retn [false, false, false, false, false, false, false, false, false, false, false, false, false, false, false, false, false, false, false, false, false, false, false, false, false, false, false, false, false, false, false, false, false, false, false, false, false, false, false, false, false, false, false, false, false, false, false, false, false, false, false, false, false, false, false, false, false, false, false, false, false, false, false, false, false, false, false, false, false, false, false, false, false, false, false, false, false, false, false, false, false, false, false, false, false, false, false, false, false, false, false, false, false, false, false, false, false, false, false, false, false, false, false, false, false, false, false, false, false, false, false, false, false, false, false, false, false, false, false, false, false, false, false, false, false, false, false, false, false, false, false, false, false, false, false, false, false, false, false, false, false, false, false, false, false, false, false, false, false, false, false, false, false, false, false, false, false, false, false, false, false, false, false, false, false, false, false, false, false, false, false, false, false, false, false, false, false, false, false, false, false, false, false, false, false, false, false, false, false, false, false, false, false, false, false, false, false, false, false, false, false, false, false, false, false, false, false, false, false, false, false, false, false, false, false, false, false, false, false, false, false, false, false, false, false, false, false, false, false, false, false, false, false, false, false, false, false, false, false, false, false, false, false, false, false, false, false, false, false, false, false, false, false]"
      - "decl f30: <34>"
      - "  retn []"
      - "decl f31: <35>"
      - "  retn [0, 0, 0, 0, 0, 0, 0, 0, 0, 0, 0, 0, 0, 0, 0, 0, 0, 0, 0, 0, 0, 0, 0, 0, 0, 0, 0, 0, 0, 0, 0, 0]"
      - "decl f32: <36>"
      - "  retn []"
      - "decl f33: <37>"
      - "  retn [false, false, false, false, false, false, false, false, false, false, false, false, false, false, false, false, false, false, false, false, false, false, false, false, false, false, false, false, false, false, false, false, false, false, false, false, false, false, false, false, false, false, false, false, false, false, false, false, false, false, false, false, false, false, false, false, false, false, false, false, false, false, false, false, false, false, false, false, false, false, false, false, false, false, false, false, false, false, false, false, false, false, false, false, false, false, false, false, false, false, false, false, false, false, false, false, false, false, false, false, false, false, false, false, false, false, false, false, false, false, false, false, false, false, false, false, false, false, false, false, false, false, false, false, false, false, false, false, false, false, false, false, false, false, false, false, false, false, false, false, false, false, false, false, false, false, false, false, false, false, false, false, false, false, false, false, false, false, false, false, false, false, false, false, false, false, false, false, false, false, false, false, false, false, false, false, false, false, false, false, false, false, false, false, false, false, false, false, false, false, false, false, false, false, false, false, false, false, false, false, false, false, false, false, false, false, false, false, false, false, false, false, false, false, false, false, false, false, false, false, false, false, false, false, false, false, false, false, false, false, false, false, false, false, false, false, false, false, false, false, false, false, false, false, false, false, false, false, false, false, false, false, false, false, false, false, false, false, false, false, false, false, false, false, false, false, false, false, false, false, false, false, false, false, false, false, false, false, false, false, false, false, false, false, false, false, false, false, false, false, false, false, false, false, false, false, false, false, false, false, false, false, false, false, false, false, false, false, false, false, false, false, false, false, false, false, false, false, false, false, false, false, false, false, false, false, false, false, false, false, false, false, false, false, false, false, false, false, false, false, false, false, false, false, false, false, false, false, false, false, false, false, false, false, false, false, false, false, false, false, false, false, false, false, false, false, false, false, false, false, false, false, false, false, false, false, false, false, false, false, false, false, false, false, false, false, false, false, false, false, false, false, false, false, false, false, false, false, false, false, false, false, false, false, false, false, false, false, false, false, false, false, false, false, false, false, false, false, false, false, false, false, false, false, false, false, false, false, false, false, false, false, false, false, false, false, false, false, false, false, false, false, false, false, false, false, false, false, false, false, false, false, false, false, false, false, false, false, false, false, false, false, false, false, false, false, false, false, false, false, false, false, false, false, false, false, false, false, false, false, false, false, false, false, false, false, false, false, false, false, false, false, false, false, false, false, false, false, false, false, false, false, false, false, false, false]"
      - "decl f34: <38>"
      - "  retn []group"
      - "decl f35: <39>"
      - "  retn [0, 0, 0, 0, 0, 0, 0, 0, 0, 0, 0, 0, 0, 0, 0, 0, 0, 0, 0, 0, 0, 0, 0, 0, 0, 0, 0, 0, 0, 0, 0, 0, 0, 0, 0, 0, 0, 0, 0, 0, 0, 0, 0, 0, 0, 0, 0, 0, 0, 0, 0, 0, 0, 0, 0, 0, 0, 0, 0, 0, 0, 0, 0, 0]"
      - "decl f36: <40>"
      - "  retn []group"
      - "decl f37: <41>"
      - "  retn [false, false, false, false, false, false, false, false, false, false, false, false, false, false, false, false, false, false, false, false, false, false, false, false, false, false, false, false, false, false, false, false, false, false, false, false, false, false, false, false, false, false, false, false, false, false, false, false, false, false, false, false, false, false, false, false, false, false, false, false, false, false, false, false, false, false, false, false, false, false, false, false, false, false, false, false, false, false, false, false, false, false, false, false, false, false, false, false, false, false, false, false, false, false, false, false, false, false, false, false, false, false, false, false, false, false, false, false, false, false, false, false, false, false, false, false, false, false, false, false, false, false, false, false, false, false, false, false, false, false, false, false, false, false, false, false, false, false, false, false, false, false, false, false, false, false, false, false, false, false, false, false, false, false, false, false, false, false, false, false, false, false, false, false, false, false, false, false, false, false, false, false, false, false, false, false, false, false, false, false, false, false, false, false, false, false, false, false, false, false, false, false, false, false, false, false, false, false, false, false, false, false, false, false, false, false, false, false, false, false, false, false, false, false, false, false, false, false, false, false, false, false, false, false, false, false, false, false, false, false, false, false, false, false, false, false, false, false, false, false, false, false, false, false, false, false, false, false, false, false, false, false, false, false, false, false, false, false, false, false, false, false, false, false, false, false, false, false, false, false, false, false, false, false, false, false, false, false, false, false, false, false, false, false, false, false, false, false, false, false, false, false, false, false, false, false, false, false, false, false, false, false, false, false, false, false, false, false, false, false, false, false, false, false, false, false, false, false, false, false, false, false, false, false, false, false, false, false, false, false, false, false, false, false, false, false, false, false, false, false, false, false, false, false, false, false, false, false, false, false, false, false, false, false, false, false, false, false, false, false, false, false, false, false, false, false, false, false, false, false, false, false, false, false, false, false, false, false, false, false, false, false, false, false, false, false, false, false, false, false, false, false, false, false, false, false, false, false, false, false, false, false, false, false, false, false, false, false, false, false, false, false, false, false, false, false, false, false, false, false, false, false, false, false, false, false, false, false, false, false, false, false, false, false, false, false, false, false, false, false, false, false, false, false, false, false, false, false, false, false, false, false, false, false, false, false, false, false, false, false, false, false, false, false, false, false, false, false, false, false, false, false, false, false, false, false, false, false, false, false, false, false, false, false, false, false, false, false, false, false, false, false, false, false, false, false, false, false, false, false, false, false, false, false, false, false]"
      - "decl f38: <42>"
      - "  retn []group"
      - "decl f39: <43>"
      - "  retn [0, 0, 0, 0, 0, 0, 0, 0, 0, 0, 0, 0, 0, 0, 0, 0, 0, 0, 0, 0, 0, 0, 0, 0, 0, 0, 0, 0, 0, 0, 0, 0, 0, 0, 0, 0, 0, 0, 0, 0, 0, 0, 0, 0, 0, 0, 0, 0, 0, 0, 0, 0, 0, 0, 0, 0, 0, 0, 0, 0, 0, 0, 0, 0]"
      - "decl f40: <44>"
      - "  retn []group"
      - "decl f41: <45>"
      - "  retn [false, false, false, false, false, false, false, false]"
      - "decl f42: <46>"
      - "  retn 0"
      - "decl f43: <47>"
      - "  retn [0]"
      - "decl f44: <48>"
      - "  retn 0"
      - "decl f45: <49>"
      - "  retn [false, false, false, false, false, false, false, false]"
      - "decl f46: <50>"
      - "  retn 0"
      - "decl f47: <51>"
      - "  retn [0]"
      - "decl f48: <52>"
      - "  retn 0"
      - "decl f49: <53>"
      - "  retn [false, false, false, false, false, false, false, false, false, false, false, false, false, false, false, false]"
      - "decl f50: <54>"
      - "  retn 0"
      - "decl f51: <55>"
      - "  retn [0, 0]"
      - "decl f52: <56>"
      - "  retn 0"
      - "decl f53: <57>"
      - "  retn [false, false, false, false, false, false, false, false, false, false, false, false, false, false, false, false]"
      - "decl f54: <58>"
      - "  retn 0"
      - "decl f55: <59>"
      - "  retn [0, 0]"
      - "decl f56: <60>"
      - "  retn 0"
      - "decl f57: <61>"
      - "  retn [false, false, false, false, false, false, false, false, false, false, false, false, false, false, false, false, false, false, false, false, false, false, false, false, false, false, false, false, false, false, false, false]"
      - "decl f58: <62>"
      - "  retn 0"
      - "decl f59: <63>"
      - "  retn [0, 0, 0, 0]"
      - "decl f60: <64>"
      - "  retn 0"
      - "decl f61: <65>"
      - "  retn [false, false, false, false, false, false, false, false, false, false, false, false, false, false, false, false, false, false, false, false, false, false, false, false, false, false, false, false, false, false, false, false]"
      - "decl f62: <66>"
      - "  retn 0"
      - "decl f63: <67>"
      - "  retn [0, 0, 0, 0]"
      - "decl f64: <68>"
      - "  retn 0"
      - "decl f65: <69>"
      - "  retn [false, false, false, false, false, false, false, false, false, false, false, false, false, false, false, false, false, false, false, false, false, false, false, false, false, false, false, false, false, false, false, false, false, false, false, false, false, false, false, false, false, false, false, false, false, false, false, false, false, false, false, false, false, false, false, false, false, false, false, false, false, false, false, false]"
      - "decl f66: <70>"
      - "  retn 0"
      - "decl f67: <71>"
      - "  retn [0, 0, 0, 0, 0, 0, 0, 0]"
      - "decl f68: <72>"
      - "  retn 0"
      - "decl f69: <73>"
      - "  retn [false, false, false, false, false, false, false, false, false, false, false, false, false, false, false, false, false, false, false, false, false, false, false, false, false, false, false, false, false, false, false, false, false, false, false, false, false, false, false, false, false, false, false, false, false, false, false, false, false, false, false, false, false, false, false, false, false, false, false, false, false, false, false, false]"
      - "decl f70: <74>"
      - "  retn 0"
      - "decl f71: <75>"
      - "  retn [0, 0, 0, 0, 0, 0, 0, 0]"
      - "decl f72: <76>"
      - "  retn 0"
      - "decl f73: <77>"
      - "  retn [false, false, false, false, false, false, false, false, false, false, false, false, false, false, false, false, false, false, false, false, false, false, false, false, false, false, false, false, false, false, false, false, false, false, false, false, false, false, false, false, false, false, false, false, false, false, false, false, false, false, false, false, false, false, false, false, false, false, false, false, false, false, false, false, false, false, false, false, false, false, false, false, false, false, false, false, false, false, false, false, false, false, false, false, false, false, false, false, false, false, false, false, false, false, false, false, false, false, false, false, false, false, false, false, false, false, false, false, false, false, false, false, false, false, false, false, false, false, false, false, false, false, false, false, false, false, false, false]"
      - "decl f74: <78>"
      - "  retn 0"
      - "decl f75: <79>"
      - "  retn [0, 0, 0, 0, 0, 0, 0, 0, 0, 0, 0, 0, 0, 0, 0, 0]"
      - "decl f76: <80>"
      - "  retn 0"
      - "decl f77: <81>"
      - "  retn [false, false, false, false, false, false, false, false, false, false, false, false, false, false, false, false, false, false, false, false, false, false, false, false, false, false, false, false, false, false, false, false, false, false, false, false, false, false, false, false, false, false, false, false, false, false, false, false, false, false, false, false, false, false, false, false, false, false, false, false, false, false, false, false, false, false, false, false, false, false, false, false, false, false, false, false, false, false, false, false, false, false, false, false, false, false, false, false, false, false, false, false, false, false, false, false, false, false, false, false, false, false, false, false, false, false, false, false, false, false, false, false, false, false, false, false, false, false, false, false, false, false, false, false, false, false, false, false]"
      - "decl f78: <82>"
      - "  retn 0"
      - "decl f79: <83>"
      - "  retn [0, 0, 0, 0, 0, 0, 0, 0, 0, 0, 0, 0, 0, 0, 0, 0]"
      - "decl f80: <84>"
      - "  retn 0"
      - "decl f81: <85>"
      - "  retn [false, false, false, false, false, false, false, false]"
      - "decl f82: <86>"
      - "  retn 0"
      - "decl f83: <87>"
      - "  retn [0]"
      - "decl f84: <88>"
      - "  retn 0"
      - "decl f85: <89>"
      - "  retn [false, false, false, false, false, false, false, false]"
      - "decl f86: <90>"
      - "  retn 0"
      - "decl f87: <91>"
      - "  retn [0]"
      - "decl f88: <92>"
      - "  retn 0"
      - "decl f89: <93>"
      - "  retn [false, false, false, false, false, false, false, false, false, false, false, false, false, false, false, false]"
      - "decl f90: <94>"
      - "  retn 0"
      - "decl f91: <95>"
      - "  retn [0, 0]"
      - "decl f92: <96>"
      - "  retn 0"
      - "decl f93: <97>"
      - "  retn [false, false, false, false, false, false, false, false, false, false, false, false, false, false, false, false]"
      - "decl f94: <98>"
      - "  retn 0"
      - "decl f95: <99>"
      - "  retn [0, 0]"
      - "decl f96: <100>"
      - "  retn 0"
      - "decl f97: <101>"
      - "  retn [false, false, false, false, false, false, false, false, false, false, false, false, false, false, false, false, false, false, false, false, false, false, false, false, false, false, false, false, false, false, false, false]"
      - "decl f98: <102>"
      - "  retn 0"
      - "decl f99: <103>"
      - "  retn [0, 0, 0, 0]"
      - "decl f100: <104>"
      - "  retn 0"
      - "decl f101: <105>"
      - "  retn [false, false, false, false, false, false, false, false, false, false, false, false, false, false, false, false, false, false, false, false, false, false, false, false, false, false, false, false, false, false, false, false]"
      - "decl f102: <106>"
      - "  retn 0"
      - "decl f103: <107>"
      - "  retn [0, 0, 0, 0]"
      - "decl f104: <108>"
      - "  retn 0"
      - "decl f105: <109>"
      - "  retn [false, false, false, false, false, false, false, false, false, false, false, false, false, false, false, false, false, false, false, false, false, false, false, false, false, false, false, false, false, false, false, false, false, false, false, false, false, false, false, false, false, false, false, false, false, false, false, false, false, false, false, false, false, false, false, false, false, false, false, false, false, false, false, false]"
      - "decl f106: <110>"
      - "  retn 0"
      - "decl f107: <111>"
      - "  retn [0, 0, 0, 0, 0, 0, 0, 0]"
      - "decl f108: <112>"
      - "  retn 0"
      - "decl f109: <113>"
      - "  retn [false, false, false, false, false, false, false, false, false, false, false, false, false, false, false, false, false, false, false, false, false, false, false, false, false, false, false, false, false, false, false, false, false, false, false, false, false, false, false, false, false, false, false, false, false, false, false, false, false, false, false, false, false, false, false, false, false, false, false, false, false, false, false, false]"
      - "decl f110: <114>"
      - "  retn 0"
      - "decl f111: <115>"
      - "  retn [0, 0, 0, 0, 0, 0, 0, 0]"
      - "decl f112: <116>"
      - "  retn 0"
      - "decl f113: <117>"
      - "  retn [false, false, false, false, false, false, false, false, false, false, false, false, false, false, false, false, false, false, false, false, false, false, false, false, false, false, false, false, false, false, false, false, false, false, false, false, false, false, false, false, false, false, false, false, false, false, false, false, false, false, false, false, false, false, false, false, false, false, false, false, false, false, false, false, false, false, false, false, false, false, false, false, false, false, false, false, false, false, false, false, false, false, false, false, false, false, false, false, false, false, false, false, false, false, false, false, false, false, false, false, false, false, false, false, false, false, false, false, false, false, false, false, false, false, false, false, false, false, false, false, false, false, false, false, false, false, false, false]"
      - "decl f114: <118>"
      - "  retn 0"
      - "decl f115: <119>"
      - "  retn [0, 0, 0, 0, 0, 0, 0, 0, 0, 0, 0, 0, 0, 0, 0, 0]"
      - "decl f116: <120>"
      - "  retn 0"
      - "decl f117: <121>"
      - "  retn [false, false, false, false, false, false, false, false, false, false, false, false, false, false, false, false, false, false, false, false, false, false, false, false, false, false, false, false, false, false, false, false, false, false, false, false, false, false, false, false, false, false, false, false, false, false, false, false, false, false, false, false, false, false, false, false, false, false, false, false, false, false, false, false, false, false, false, false, false, false, false, false, false, false, false, false, false, false, false, false, false, false, false, false, false, false, false, false, false, false, false, false, false, false, false, false, false, false, false, false, false, false, false, false, false, false, false, false, false, false, false, false, false, false, false, false, false, false, false, false, false, false, false, false, false, false, false, false]"
      - "decl f118: <122>"
      - "  retn 0"
      - "decl f119: <123>"
      - "  retn [0, 0, 0, 0, 0, 0, 0, 0, 0, 0, 0, 0, 0, 0, 0, 0]"
      - "decl f120: <124>"
      - "  retn 0"
      - ""
    output:
      - input_file: "../input/dummy.in"
        output:
          registers:
            r0:
              type: bool
              value: "true"
<<<<<<< HEAD
    initial_ast: 1400798ada5f641ad71c48f7adb2c6bda3253dc43f4f0590259b580d2c90f933
    imports_resolved_ast: 5dcf55ef5133cbe759a10afde1b70a8ff43a11902e37e4bf2f39726364bc7a42
    canonicalized_ast: 5dcf55ef5133cbe759a10afde1b70a8ff43a11902e37e4bf2f39726364bc7a42
    type_inferenced_ast: 3f93b5190954a16e93ab3d2da6dabc3f00813ed0d4e18330de1bc05ec8ac8ee8
=======
    initial_ast: 00cd5e1b4a513ae89a833de8130b127bb8dbe5eee097a0f04c0aeb6e3f9883a4
    imports_resolved_ast: 584311fcf9a10eaabfce825ad2d6a66fc9380a936b91cdad031e0fdc1017b618
    canonicalized_ast: 584311fcf9a10eaabfce825ad2d6a66fc9380a936b91cdad031e0fdc1017b618
    type_inferenced_ast: b65adaed1f6e509544c887fdd290b8cade951100a81ab736007c8724382bde5b
>>>>>>> d621ee72
<|MERGE_RESOLUTION|>--- conflicted
+++ resolved
@@ -263,14 +263,7 @@
             r0:
               type: bool
               value: "true"
-<<<<<<< HEAD
-    initial_ast: 1400798ada5f641ad71c48f7adb2c6bda3253dc43f4f0590259b580d2c90f933
-    imports_resolved_ast: 5dcf55ef5133cbe759a10afde1b70a8ff43a11902e37e4bf2f39726364bc7a42
-    canonicalized_ast: 5dcf55ef5133cbe759a10afde1b70a8ff43a11902e37e4bf2f39726364bc7a42
-    type_inferenced_ast: 3f93b5190954a16e93ab3d2da6dabc3f00813ed0d4e18330de1bc05ec8ac8ee8
-=======
-    initial_ast: 00cd5e1b4a513ae89a833de8130b127bb8dbe5eee097a0f04c0aeb6e3f9883a4
-    imports_resolved_ast: 584311fcf9a10eaabfce825ad2d6a66fc9380a936b91cdad031e0fdc1017b618
-    canonicalized_ast: 584311fcf9a10eaabfce825ad2d6a66fc9380a936b91cdad031e0fdc1017b618
-    type_inferenced_ast: b65adaed1f6e509544c887fdd290b8cade951100a81ab736007c8724382bde5b
->>>>>>> d621ee72
+    initial_ast: 26a035ba0057a15af8ead67f11c2416bcbdf40cf7ac73616331dbb4b7fa408e9
+    imports_resolved_ast: f97f932162c7b8d296a3a7f663c76fa7b277540d7976ff42f800281f47a512ec
+    canonicalized_ast: f97f932162c7b8d296a3a7f663c76fa7b277540d7976ff42f800281f47a512ec
+    type_inferenced_ast: e04ea0428231ec66753b26d7e90c9af7832f23f78e43c5507725ac6297e852b2