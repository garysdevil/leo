---
namespace: Compile
expectation: Pass
outputs:
  - output:
      - initial_input_ast: no input
<<<<<<< HEAD
    initial_ast: ba4bea7f4452a9a369ed5abb21cf7409f850125dff959f10ba211e50419f8d89
=======
    initial_ast: f447b7a5cf28d031965d02f35652b3ccdbf7428d5f63c2cea308d2239d000d2f
>>>>>>> 977e3369
    symbol_table: f33f5b0c84aac58327880b146c570d74ed3118e93247b4a05680ae2c451db5b1<|MERGE_RESOLUTION|>--- conflicted
+++ resolved
@@ -4,9 +4,5 @@
 outputs:
   - output:
       - initial_input_ast: no input
-<<<<<<< HEAD
-    initial_ast: ba4bea7f4452a9a369ed5abb21cf7409f850125dff959f10ba211e50419f8d89
-=======
-    initial_ast: f447b7a5cf28d031965d02f35652b3ccdbf7428d5f63c2cea308d2239d000d2f
->>>>>>> 977e3369
+    initial_ast: 3cf73b90d40fce8273b69ccf99424ad3b5f8fce2999d06bb1413428280f17f7d
     symbol_table: f33f5b0c84aac58327880b146c570d74ed3118e93247b4a05680ae2c451db5b1