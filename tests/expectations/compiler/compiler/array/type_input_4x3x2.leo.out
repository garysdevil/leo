--- conflicted
+++ resolved
@@ -17,13 +17,7 @@
               type: bool
               value: "true"
     initial_ast: b6357dd7ede9f61f2c688fda35bf2e919c55e79ece1a50e2295eb455d6f340e3
-<<<<<<< HEAD
+    ir: b4011ad5e6207adfcf3a989f030e80091647dbedd5e91d71e1be8c4a9d2fb8c8
     imports_resolved_ast: 8955847a0630c7e2c0b19c63572bc22407728159d879340717994611bd4953f5
     canonicalized_ast: 8955847a0630c7e2c0b19c63572bc22407728159d879340717994611bd4953f5
-    type_inferenced_ast: a0c8ac483d8100e398ba1f0d576290b6b1b52dd8bb2dea5eaa0f299a3d24ba3e
-=======
-    ir: b4011ad5e6207adfcf3a989f030e80091647dbedd5e91d71e1be8c4a9d2fb8c8
-    imports_resolved_ast: ab845da3394f517534e53cce06f01d62b765e30e34d1a5e3c13837689f3a8c88
-    canonicalized_ast: ab845da3394f517534e53cce06f01d62b765e30e34d1a5e3c13837689f3a8c88
-    type_inferenced_ast: bb0382bc3782f9ac396547577c1671e8e197e2797ecbef54ff62f6a5303edf86
->>>>>>> 3626fbdb
+    type_inferenced_ast: a0c8ac483d8100e398ba1f0d576290b6b1b52dd8bb2dea5eaa0f299a3d24ba3e