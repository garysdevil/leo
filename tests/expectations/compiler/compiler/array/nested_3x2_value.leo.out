---
namespace: Compile
expectation: Pass
outputs:
  - circuit:
      num_public_variables: 0
      num_private_variables: 2
      num_constraints: 2
      at: 401937c524c61a28b4fab76d7a1f85bb628850012af62362a0922610372faf92
      bt: cdf9a9cee4f2edf55111a95ae60bde9801080f6bde638a5c79273a39a2f9f7f5
      ct: 643d5437104296e21d906ecb15b2c96ad278f20cfc4af53b12bb6069bd853726
    ir:
      - "decl f0: <0>"
      - "  store &v1, ((v0), (), (), ())"
      - "  store &v3, [[0, 0], [0, 0], [0, 0]]"
      - "  store &v4, [[0, 0], [0, 0], [0, 0]]"
      - "  eq &v5, true, v2"
      - "  retn v5"
      - "decl f1: <6>"
      - "  retn [false, false, false, false, false, false, false, false, false, false, false, false, false, false, false, false, false, false, false, false, false, false, false, false, false, false, false, false, false, false, false, false, false, false, false, false, false, false, false, false, false, false, false, false, false, false, false, false, false, false, false, false, false, false, false, false, false, false, false, false, false, false, false, false, false, false, false, false, false, false, false, false, false, false, false, false, false, false, false, false, false, false, false, false, false, false, false, false, false, false, false, false, false, false, false, false, false, false, false, false, false, false, false, false, false, false, false, false, false, false, false, false, false, false, false, false, false, false, false, false, false, false, false, false, false, false, false, false, false, false, false, false, false, false, false, false, false, false, false, false, false, false, false, false, false, false, false, false, false, false, false, false, false, false, false, false, false, false, false, false, false, false, false, false, false, false, false, false, false, false, false, false, false, false, false, false, false, false, false, false, false, false, false, false, false, false, false, false, false, false, false, false, false, false, false, false, false, false, false, false, false, false, false, false, false, false, false, false, false, false, false, false, false, false, false, false, false, false, false, false, false, false, false, false, false, false, false, false, false, false, false, false, false, false, false, false, false, false, false, false, false, false, false, false, false, false, false, false, false, false, false, false, false, false, false, false]"
      - "decl f2: <7>"
      - "  retn aleo1qnr4dkkvkgfqph0vzc3y6z2eu975wnpz2925ntjccd5cfqxtyu8sta57j8"
      - "decl f3: <8>"
      - "  retn [0, 0, 0, 0, 0, 0, 0, 0, 0, 0, 0, 0, 0, 0, 0, 0, 0, 0, 0, 0, 0, 0, 0, 0, 0, 0, 0, 0, 0, 0, 0, 0]"
      - "decl f4: <9>"
      - "  retn aleo1qnr4dkkvkgfqph0vzc3y6z2eu975wnpz2925ntjccd5cfqxtyu8sta57j8"
      - "decl f5: <10>"
      - "  retn [false, false, false, false, false, false, false, false, false, false, false, false, false, false, false, false, false, false, false, false, false, false, false, false, false, false, false, false, false, false, false, false, false, false, false, false, false, false, false, false, false, false, false, false, false, false, false, false, false, false, false, false, false, false, false, false, false, false, false, false, false, false, false, false, false, false, false, false, false, false, false, false, false, false, false, false, false, false, false, false, false, false, false, false, false, false, false, false, false, false, false, false, false, false, false, false, false, false, false, false, false, false, false, false, false, false, false, false, false, false, false, false, false, false, false, false, false, false, false, false, false, false, false, false, false, false, false, false, false, false, false, false, false, false, false, false, false, false, false, false, false, false, false, false, false, false, false, false, false, false, false, false, false, false, false, false, false, false, false, false, false, false, false, false, false, false, false, false, false, false, false, false, false, false, false, false, false, false, false, false, false, false, false, false, false, false, false, false, false, false, false, false, false, false, false, false, false, false, false, false, false, false, false, false, false, false, false, false, false, false, false, false, false, false, false, false, false, false, false, false, false, false, false, false, false, false, false, false, false, false, false, false, false, false, false, false, false, false, false, false, false, false, false, false, false, false, false, false, false, false, false, false, false, false, false, false]"
      - "decl f6: <11>"
      - "  retn aleo1qnr4dkkvkgfqph0vzc3y6z2eu975wnpz2925ntjccd5cfqxtyu8sta57j8"
      - "decl f7: <12>"
      - "  retn [0, 0, 0, 0, 0, 0, 0, 0, 0, 0, 0, 0, 0, 0, 0, 0, 0, 0, 0, 0, 0, 0, 0, 0, 0, 0, 0, 0, 0, 0, 0, 0]"
      - "decl f8: <13>"
      - "  retn aleo1qnr4dkkvkgfqph0vzc3y6z2eu975wnpz2925ntjccd5cfqxtyu8sta57j8"
      - "decl f9: <14>"
      - "  retn [false]"
      - "decl f10: <15>"
      - "  retn false"
      - "decl f11: <16>"
      - "  retn [0]"
      - "decl f12: <17>"
      - "  retn false"
      - "decl f13: <18>"
      - "  retn [false]"
      - "decl f14: <19>"
      - "  retn false"
      - "decl f15: <20>"
      - "  retn [0]"
      - "decl f16: <21>"
      - "  retn false"
      - "decl f17: <22>"
      - "  retn [false, false, false, false, false, false, false, false, false, false, false, false, false, false, false, false, false, false, false, false, false, false, false, false, false, false, false, false, false, false, false, false, false, false, false, false, false, false, false, false, false, false, false, false, false, false, false, false, false, false, false, false, false, false, false, false, false, false, false, false, false, false, false, false, false, false, false, false, false, false, false, false, false, false, false, false, false, false, false, false, false, false, false, false, false, false, false, false, false, false, false, false, false, false, false, false, false, false, false, false, false, false, false, false, false, false, false, false, false, false, false, false, false, false, false, false, false, false, false, false, false, false, false, false, false, false, false, false, false, false, false, false, false, false, false, false, false, false, false, false, false, false, false, false, false, false, false, false, false, false, false, false, false, false, false, false, false, false, false, false, false, false, false, false, false, false, false, false, false, false, false, false, false, false, false, false, false, false, false, false, false, false, false, false, false, false, false, false, false, false, false, false, false, false, false, false, false, false, false, false, false, false, false, false, false, false, false, false, false, false, false, false, false, false, false, false, false, false, false, false, false, false, false, false, false, false, false, false, false, false, false, false, false, false, false, false, false, false, false, false, false, false, false, false, false, false, false, false, false, false, false, false, false]"
      - "decl f18: <23>"
      - "  retn 'a'"
      - "decl f19: <24>"
      - "  retn [0, 0, 0, 0, 0, 0, 0, 0, 0, 0, 0, 0, 0, 0, 0, 0, 0, 0, 0, 0, 0, 0, 0, 0, 0, 0, 0, 0, 0, 0, 0, 0]"
      - "decl f20: <25>"
      - "  retn 'a'"
      - "decl f21: <26>"
      - "  retn [false, false, false, false, false, false, false, false, false, false, false, false, false, false, false, false, false, false, false, false, false, false, false, false, false, false, false, false, false, false, false, false, false, false, false, false, false, false, false, false, false, false, false, false, false, false, false, false, false, false, false, false, false, false, false, false, false, false, false, false, false, false, false, false, false, false, false, false, false, false, false, false, false, false, false, false, false, false, false, false, false, false, false, false, false, false, false, false, false, false, false, false, false, false, false, false, false, false, false, false, false, false, false, false, false, false, false, false, false, false, false, false, false, false, false, false, false, false, false, false, false, false, false, false, false, false, false, false, false, false, false, false, false, false, false, false, false, false, false, false, false, false, false, false, false, false, false, false, false, false, false, false, false, false, false, false, false, false, false, false, false, false, false, false, false, false, false, false, false, false, false, false, false, false, false, false, false, false, false, false, false, false, false, false, false, false, false, false, false, false, false, false, false, false, false, false, false, false, false, false, false, false, false, false, false, false, false, false, false, false, false, false, false, false, false, false, false, false, false, false, false, false, false, false, false, false, false, false, false, false, false, false, false, false, false, false, false, false, false, false, false, false, false, false, false, false, false, false, false, false, false, false, false]"
      - "decl f22: <27>"
      - "  retn 'a'"
      - "decl f23: <28>"
      - "  retn [0, 0, 0, 0, 0, 0, 0, 0, 0, 0, 0, 0, 0, 0, 0, 0, 0, 0, 0, 0, 0, 0, 0, 0, 0, 0, 0, 0, 0, 0, 0, 0]"
      - "decl f24: <29>"
      - "  retn 'a'"
      - "decl f25: <30>"
      - "  retn [false, false, false, false, false, false, false, false, false, false, false, false, false, false, false, false, false, false, false, false, false, false, false, false, false, false, false, false, false, false, false, false, false, false, false, false, false, false, false, false, false, false, false, false, false, false, false, false, false, false, false, false, false, false, false, false, false, false, false, false, false, false, false, false, false, false, false, false, false, false, false, false, false, false, false, false, false, false, false, false, false, false, false, false, false, false, false, false, false, false, false, false, false, false, false, false, false, false, false, false, false, false, false, false, false, false, false, false, false, false, false, false, false, false, false, false, false, false, false, false, false, false, false, false, false, false, false, false, false, false, false, false, false, false, false, false, false, false, false, false, false, false, false, false, false, false, false, false, false, false, false, false, false, false, false, false, false, false, false, false, false, false, false, false, false, false, false, false, false, false, false, false, false, false, false, false, false, false, false, false, false, false, false, false, false, false, false, false, false, false, false, false, false, false, false, false, false, false, false, false, false, false, false, false, false, false, false, false, false, false, false, false, false, false, false, false, false, false, false, false, false, false, false, false, false, false, false, false, false, false, false, false, false, false, false, false, false, false, false, false, false, false, false, false, false, false, false, false, false, false, false, false, false]"
      - "decl f26: <31>"
      - "  retn []"
      - "decl f27: <32>"
      - "  retn [0, 0, 0, 0, 0, 0, 0, 0, 0, 0, 0, 0, 0, 0, 0, 0, 0, 0, 0, 0, 0, 0, 0, 0, 0, 0, 0, 0, 0, 0, 0, 0]"
      - "decl f28: <33>"
      - "  retn []"
      - "decl f29: <34>"
      - "  retn [false, false, false, false, false, false, false, false, false, false, false, false, false, false, false, false, false, false, false, false, false, false, false, false, false, false, false, false, false, false, false, false, false, false, false, false, false, false, false, false, false, false, false, false, false, false, false, false, false, false, false, false, false, false, false, false, false, false, false, false, false, false, false, false, false, false, false, false, false, false, false, false, false, false, false, false, false, false, false, false, false, false, false, false, false, false, false, false, false, false, false, false, false, false, false, false, false, false, false, false, false, false, false, false, false, false, false, false, false, false, false, false, false, false, false, false, false, false, false, false, false, false, false, false, false, false, false, false, false, false, false, false, false, false, false, false, false, false, false, false, false, false, false, false, false, false, false, false, false, false, false, false, false, false, false, false, false, false, false, false, false, false, false, false, false, false, false, false, false, false, false, false, false, false, false, false, false, false, false, false, false, false, false, false, false, false, false, false, false, false, false, false, false, false, false, false, false, false, false, false, false, false, false, false, false, false, false, false, false, false, false, false, false, false, false, false, false, false, false, false, false, false, false, false, false, false, false, false, false, false, false, false, false, false, false, false, false, false, false, false, false, false, false, false, false, false, false, false, false, false, false, false, false]"
      - "decl f30: <35>"
      - "  retn []"
      - "decl f31: <36>"
      - "  retn [0, 0, 0, 0, 0, 0, 0, 0, 0, 0, 0, 0, 0, 0, 0, 0, 0, 0, 0, 0, 0, 0, 0, 0, 0, 0, 0, 0, 0, 0, 0, 0]"
      - "decl f32: <37>"
      - "  retn []"
      - "decl f33: <38>"
      - "  retn [false, false, false, false, false, false, false, false, false, false, false, false, false, false, false, false, false, false, false, false, false, false, false, false, false, false, false, false, false, false, false, false, false, false, false, false, false, false, false, false, false, false, false, false, false, false, false, false, false, false, false, false, false, false, false, false, false, false, false, false, false, false, false, false, false, false, false, false, false, false, false, false, false, false, false, false, false, false, false, false, false, false, false, false, false, false, false, false, false, false, false, false, false, false, false, false, false, false, false, false, false, false, false, false, false, false, false, false, false, false, false, false, false, false, false, false, false, false, false, false, false, false, false, false, false, false, false, false, false, false, false, false, false, false, false, false, false, false, false, false, false, false, false, false, false, false, false, false, false, false, false, false, false, false, false, false, false, false, false, false, false, false, false, false, false, false, false, false, false, false, false, false, false, false, false, false, false, false, false, false, false, false, false, false, false, false, false, false, false, false, false, false, false, false, false, false, false, false, false, false, false, false, false, false, false, false, false, false, false, false, false, false, false, false, false, false, false, false, false, false, false, false, false, false, false, false, false, false, false, false, false, false, false, false, false, false, false, false, false, false, false, false, false, false, false, false, false, false, false, false, false, false, false, false, false, false, false, false, false, false, false, false, false, false, false, false, false, false, false, false, false, false, false, false, false, false, false, false, false, false, false, false, false, false, false, false, false, false, false, false, false, false, false, false, false, false, false, false, false, false, false, false, false, false, false, false, false, false, false, false, false, false, false, false, false, false, false, false, false, false, false, false, false, false, false, false, false, false, false, false, false, false, false, false, false, false, false, false, false, false, false, false, false, false, false, false, false, false, false, false, false, false, false, false, false, false, false, false, false, false, false, false, false, false, false, false, false, false, false, false, false, false, false, false, false, false, false, false, false, false, false, false, false, false, false, false, false, false, false, false, false, false, false, false, false, false, false, false, false, false, false, false, false, false, false, false, false, false, false, false, false, false, false, false, false, false, false, false, false, false, false, false, false, false, false, false, false, false, false, false, false, false, false, false, false, false, false, false, false, false, false, false, false, false, false, false, false, false, false, false, false, false, false, false, false, false, false, false, false, false, false, false, false, false, false, false, false, false, false, false, false, false, false, false, false, false, false, false, false, false, false, false, false, false, false, false, false, false, false, false, false, false, false, false, false, false, false, false, false, false, false, false, false, false, false, false]"
      - "decl f34: <39>"
      - "  retn []group"
      - "decl f35: <40>"
      - "  retn [0, 0, 0, 0, 0, 0, 0, 0, 0, 0, 0, 0, 0, 0, 0, 0, 0, 0, 0, 0, 0, 0, 0, 0, 0, 0, 0, 0, 0, 0, 0, 0, 0, 0, 0, 0, 0, 0, 0, 0, 0, 0, 0, 0, 0, 0, 0, 0, 0, 0, 0, 0, 0, 0, 0, 0, 0, 0, 0, 0, 0, 0, 0, 0]"
      - "decl f36: <41>"
      - "  retn []group"
      - "decl f37: <42>"
      - "  retn [false, false, false, false, false, false, false, false, false, false, false, false, false, false, false, false, false, false, false, false, false, false, false, false, false, false, false, false, false, false, false, false, false, false, false, false, false, false, false, false, false, false, false, false, false, false, false, false, false, false, false, false, false, false, false, false, false, false, false, false, false, false, false, false, false, false, false, false, false, false, false, false, false, false, false, false, false, false, false, false, false, false, false, false, false, false, false, false, false, false, false, false, false, false, false, false, false, false, false, false, false, false, false, false, false, false, false, false, false, false, false, false, false, false, false, false, false, false, false, false, false, false, false, false, false, false, false, false, false, false, false, false, false, false, false, false, false, false, false, false, false, false, false, false, false, false, false, false, false, false, false, false, false, false, false, false, false, false, false, false, false, false, false, false, false, false, false, false, false, false, false, false, false, false, false, false, false, false, false, false, false, false, false, false, false, false, false, false, false, false, false, false, false, false, false, false, false, false, false, false, false, false, false, false, false, false, false, false, false, false, false, false, false, false, false, false, false, false, false, false, false, false, false, false, false, false, false, false, false, false, false, false, false, false, false, false, false, false, false, false, false, false, false, false, false, false, false, false, false, false, false, false, false, false, false, false, false, false, false, false, false, false, false, false, false, false, false, false, false, false, false, false, false, false, false, false, false, false, false, false, false, false, false, false, false, false, false, false, false, false, false, false, false, false, false, false, false, false, false, false, false, false, false, false, false, false, false, false, false, false, false, false, false, false, false, false, false, false, false, false, false, false, false, false, false, false, false, false, false, false, false, false, false, false, false, false, false, false, false, false, false, false, false, false, false, false, false, false, false, false, false, false, false, false, false, false, false, false, false, false, false, false, false, false, false, false, false, false, false, false, false, false, false, false, false, false, false, false, false, false, false, false, false, false, false, false, false, false, false, false, false, false, false, false, false, false, false, false, false, false, false, false, false, false, false, false, false, false, false, false, false, false, false, false, false, false, false, false, false, false, false, false, false, false, false, false, false, false, false, false, false, false, false, false, false, false, false, false, false, false, false, false, false, false, false, false, false, false, false, false, false, false, false, false, false, false, false, false, false, false, false, false, false, false, false, false, false, false, false, false, false, false, false, false, false, false, false, false, false, false, false, false, false, false, false, false, false, false, false, false, false, false, false, false, false, false, false, false, false, false, false, false, false, false, false, false]"
      - "decl f38: <43>"
      - "  retn []group"
      - "decl f39: <44>"
      - "  retn [0, 0, 0, 0, 0, 0, 0, 0, 0, 0, 0, 0, 0, 0, 0, 0, 0, 0, 0, 0, 0, 0, 0, 0, 0, 0, 0, 0, 0, 0, 0, 0, 0, 0, 0, 0, 0, 0, 0, 0, 0, 0, 0, 0, 0, 0, 0, 0, 0, 0, 0, 0, 0, 0, 0, 0, 0, 0, 0, 0, 0, 0, 0, 0]"
      - "decl f40: <45>"
      - "  retn []group"
      - "decl f41: <46>"
      - "  retn [false, false, false, false, false, false, false, false]"
      - "decl f42: <47>"
      - "  retn 0"
      - "decl f43: <48>"
      - "  retn [0]"
      - "decl f44: <49>"
      - "  retn 0"
      - "decl f45: <50>"
      - "  retn [false, false, false, false, false, false, false, false]"
      - "decl f46: <51>"
      - "  retn 0"
      - "decl f47: <52>"
      - "  retn [0]"
      - "decl f48: <53>"
      - "  retn 0"
      - "decl f49: <54>"
      - "  retn [false, false, false, false, false, false, false, false, false, false, false, false, false, false, false, false]"
      - "decl f50: <55>"
      - "  retn 0"
      - "decl f51: <56>"
      - "  retn [0, 0]"
      - "decl f52: <57>"
      - "  retn 0"
      - "decl f53: <58>"
      - "  retn [false, false, false, false, false, false, false, false, false, false, false, false, false, false, false, false]"
      - "decl f54: <59>"
      - "  retn 0"
      - "decl f55: <60>"
      - "  retn [0, 0]"
      - "decl f56: <61>"
      - "  retn 0"
      - "decl f57: <62>"
      - "  retn [false, false, false, false, false, false, false, false, false, false, false, false, false, false, false, false, false, false, false, false, false, false, false, false, false, false, false, false, false, false, false, false]"
      - "decl f58: <63>"
      - "  retn 0"
      - "decl f59: <64>"
      - "  retn [0, 0, 0, 0]"
      - "decl f60: <65>"
      - "  retn 0"
      - "decl f61: <66>"
      - "  retn [false, false, false, false, false, false, false, false, false, false, false, false, false, false, false, false, false, false, false, false, false, false, false, false, false, false, false, false, false, false, false, false]"
      - "decl f62: <67>"
      - "  retn 0"
      - "decl f63: <68>"
      - "  retn [0, 0, 0, 0]"
      - "decl f64: <69>"
      - "  retn 0"
      - "decl f65: <70>"
      - "  retn [false, false, false, false, false, false, false, false, false, false, false, false, false, false, false, false, false, false, false, false, false, false, false, false, false, false, false, false, false, false, false, false, false, false, false, false, false, false, false, false, false, false, false, false, false, false, false, false, false, false, false, false, false, false, false, false, false, false, false, false, false, false, false, false]"
      - "decl f66: <71>"
      - "  retn 0"
      - "decl f67: <72>"
      - "  retn [0, 0, 0, 0, 0, 0, 0, 0]"
      - "decl f68: <73>"
      - "  retn 0"
      - "decl f69: <74>"
      - "  retn [false, false, false, false, false, false, false, false, false, false, false, false, false, false, false, false, false, false, false, false, false, false, false, false, false, false, false, false, false, false, false, false, false, false, false, false, false, false, false, false, false, false, false, false, false, false, false, false, false, false, false, false, false, false, false, false, false, false, false, false, false, false, false, false]"
      - "decl f70: <75>"
      - "  retn 0"
      - "decl f71: <76>"
      - "  retn [0, 0, 0, 0, 0, 0, 0, 0]"
      - "decl f72: <77>"
      - "  retn 0"
      - "decl f73: <78>"
      - "  retn [false, false, false, false, false, false, false, false, false, false, false, false, false, false, false, false, false, false, false, false, false, false, false, false, false, false, false, false, false, false, false, false, false, false, false, false, false, false, false, false, false, false, false, false, false, false, false, false, false, false, false, false, false, false, false, false, false, false, false, false, false, false, false, false, false, false, false, false, false, false, false, false, false, false, false, false, false, false, false, false, false, false, false, false, false, false, false, false, false, false, false, false, false, false, false, false, false, false, false, false, false, false, false, false, false, false, false, false, false, false, false, false, false, false, false, false, false, false, false, false, false, false, false, false, false, false, false, false]"
      - "decl f74: <79>"
      - "  retn 0"
      - "decl f75: <80>"
      - "  retn [0, 0, 0, 0, 0, 0, 0, 0, 0, 0, 0, 0, 0, 0, 0, 0]"
      - "decl f76: <81>"
      - "  retn 0"
      - "decl f77: <82>"
      - "  retn [false, false, false, false, false, false, false, false, false, false, false, false, false, false, false, false, false, false, false, false, false, false, false, false, false, false, false, false, false, false, false, false, false, false, false, false, false, false, false, false, false, false, false, false, false, false, false, false, false, false, false, false, false, false, false, false, false, false, false, false, false, false, false, false, false, false, false, false, false, false, false, false, false, false, false, false, false, false, false, false, false, false, false, false, false, false, false, false, false, false, false, false, false, false, false, false, false, false, false, false, false, false, false, false, false, false, false, false, false, false, false, false, false, false, false, false, false, false, false, false, false, false, false, false, false, false, false, false]"
      - "decl f78: <83>"
      - "  retn 0"
      - "decl f79: <84>"
      - "  retn [0, 0, 0, 0, 0, 0, 0, 0, 0, 0, 0, 0, 0, 0, 0, 0]"
      - "decl f80: <85>"
      - "  retn 0"
      - "decl f81: <86>"
      - "  retn [false, false, false, false, false, false, false, false]"
      - "decl f82: <87>"
      - "  retn 0"
      - "decl f83: <88>"
      - "  retn [0]"
      - "decl f84: <89>"
      - "  retn 0"
      - "decl f85: <90>"
      - "  retn [false, false, false, false, false, false, false, false]"
      - "decl f86: <91>"
      - "  retn 0"
      - "decl f87: <92>"
      - "  retn [0]"
      - "decl f88: <93>"
      - "  retn 0"
      - "decl f89: <94>"
      - "  retn [false, false, false, false, false, false, false, false, false, false, false, false, false, false, false, false]"
      - "decl f90: <95>"
      - "  retn 0"
      - "decl f91: <96>"
      - "  retn [0, 0]"
      - "decl f92: <97>"
      - "  retn 0"
      - "decl f93: <98>"
      - "  retn [false, false, false, false, false, false, false, false, false, false, false, false, false, false, false, false]"
      - "decl f94: <99>"
      - "  retn 0"
      - "decl f95: <100>"
      - "  retn [0, 0]"
      - "decl f96: <101>"
      - "  retn 0"
      - "decl f97: <102>"
      - "  retn [false, false, false, false, false, false, false, false, false, false, false, false, false, false, false, false, false, false, false, false, false, false, false, false, false, false, false, false, false, false, false, false]"
      - "decl f98: <103>"
      - "  retn 0"
      - "decl f99: <104>"
      - "  retn [0, 0, 0, 0]"
      - "decl f100: <105>"
      - "  retn 0"
      - "decl f101: <106>"
      - "  retn [false, false, false, false, false, false, false, false, false, false, false, false, false, false, false, false, false, false, false, false, false, false, false, false, false, false, false, false, false, false, false, false]"
      - "decl f102: <107>"
      - "  retn 0"
      - "decl f103: <108>"
      - "  retn [0, 0, 0, 0]"
      - "decl f104: <109>"
      - "  retn 0"
      - "decl f105: <110>"
      - "  retn [false, false, false, false, false, false, false, false, false, false, false, false, false, false, false, false, false, false, false, false, false, false, false, false, false, false, false, false, false, false, false, false, false, false, false, false, false, false, false, false, false, false, false, false, false, false, false, false, false, false, false, false, false, false, false, false, false, false, false, false, false, false, false, false]"
      - "decl f106: <111>"
      - "  retn 0"
      - "decl f107: <112>"
      - "  retn [0, 0, 0, 0, 0, 0, 0, 0]"
      - "decl f108: <113>"
      - "  retn 0"
      - "decl f109: <114>"
      - "  retn [false, false, false, false, false, false, false, false, false, false, false, false, false, false, false, false, false, false, false, false, false, false, false, false, false, false, false, false, false, false, false, false, false, false, false, false, false, false, false, false, false, false, false, false, false, false, false, false, false, false, false, false, false, false, false, false, false, false, false, false, false, false, false, false]"
      - "decl f110: <115>"
      - "  retn 0"
      - "decl f111: <116>"
      - "  retn [0, 0, 0, 0, 0, 0, 0, 0]"
      - "decl f112: <117>"
      - "  retn 0"
      - "decl f113: <118>"
      - "  retn [false, false, false, false, false, false, false, false, false, false, false, false, false, false, false, false, false, false, false, false, false, false, false, false, false, false, false, false, false, false, false, false, false, false, false, false, false, false, false, false, false, false, false, false, false, false, false, false, false, false, false, false, false, false, false, false, false, false, false, false, false, false, false, false, false, false, false, false, false, false, false, false, false, false, false, false, false, false, false, false, false, false, false, false, false, false, false, false, false, false, false, false, false, false, false, false, false, false, false, false, false, false, false, false, false, false, false, false, false, false, false, false, false, false, false, false, false, false, false, false, false, false, false, false, false, false, false, false]"
      - "decl f114: <119>"
      - "  retn 0"
      - "decl f115: <120>"
      - "  retn [0, 0, 0, 0, 0, 0, 0, 0, 0, 0, 0, 0, 0, 0, 0, 0]"
      - "decl f116: <121>"
      - "  retn 0"
      - "decl f117: <122>"
      - "  retn [false, false, false, false, false, false, false, false, false, false, false, false, false, false, false, false, false, false, false, false, false, false, false, false, false, false, false, false, false, false, false, false, false, false, false, false, false, false, false, false, false, false, false, false, false, false, false, false, false, false, false, false, false, false, false, false, false, false, false, false, false, false, false, false, false, false, false, false, false, false, false, false, false, false, false, false, false, false, false, false, false, false, false, false, false, false, false, false, false, false, false, false, false, false, false, false, false, false, false, false, false, false, false, false, false, false, false, false, false, false, false, false, false, false, false, false, false, false, false, false, false, false, false, false, false, false, false, false]"
      - "decl f118: <123>"
      - "  retn 0"
      - "decl f119: <124>"
      - "  retn [0, 0, 0, 0, 0, 0, 0, 0, 0, 0, 0, 0, 0, 0, 0, 0]"
      - "decl f120: <125>"
      - "  retn 0"
      - ""
    output:
      - input_file: input/dummy.in
        output:
          registers:
            r0:
              type: bool
              value: "true"
<<<<<<< HEAD
    initial_ast: c9e825984016db18c024457f01588f7cf8a52909ba6606d1e70749a4ff1814da
    imports_resolved_ast: 5cdfedf138521ea773d5bf5cb551bb717d6ce8d97a60ce469f44860da314a9e3
    canonicalized_ast: b5449293b6a958b7f485b4c0cdd44bcac9c2d358f4490daf622244a8b760b18a
    type_inferenced_ast: 8b333e105d65ab723ef59b6cd774e2551b63177555c1bb179e4c76494d0e9a24
=======
    initial_ast: 8a4eb0417943d689139716e9ff2ad5a10d5bf2ce50fb2d4c3d5150b7d69709ed
    imports_resolved_ast: c428fb5a581831fcf9795c591d5c4c12ff60c11ec224d057055aeba63995736a
    canonicalized_ast: 51490a3440e5a13841aefe2d9a45e7cc31499d5671e1ed2c40e82312b511bef0
    type_inferenced_ast: 629f8c7b437a00db248fcf1210a29dd766f16c0e048a83998b420ef04eeab347
>>>>>>> d621ee72
<|MERGE_RESOLUTION|>--- conflicted
+++ resolved
@@ -264,14 +264,7 @@
             r0:
               type: bool
               value: "true"
-<<<<<<< HEAD
-    initial_ast: c9e825984016db18c024457f01588f7cf8a52909ba6606d1e70749a4ff1814da
-    imports_resolved_ast: 5cdfedf138521ea773d5bf5cb551bb717d6ce8d97a60ce469f44860da314a9e3
-    canonicalized_ast: b5449293b6a958b7f485b4c0cdd44bcac9c2d358f4490daf622244a8b760b18a
-    type_inferenced_ast: 8b333e105d65ab723ef59b6cd774e2551b63177555c1bb179e4c76494d0e9a24
-=======
-    initial_ast: 8a4eb0417943d689139716e9ff2ad5a10d5bf2ce50fb2d4c3d5150b7d69709ed
-    imports_resolved_ast: c428fb5a581831fcf9795c591d5c4c12ff60c11ec224d057055aeba63995736a
-    canonicalized_ast: 51490a3440e5a13841aefe2d9a45e7cc31499d5671e1ed2c40e82312b511bef0
-    type_inferenced_ast: 629f8c7b437a00db248fcf1210a29dd766f16c0e048a83998b420ef04eeab347
->>>>>>> d621ee72
+    initial_ast: 21472e1da706280522623bf0acb7acfbb958143138166a134e4d9cff36734e5e
+    imports_resolved_ast: 2aeb46d54a58667231074b69851d47ea1b73f2833dea487858b8e2871e91f50e
+    canonicalized_ast: f97b0b6928574fda81ab7dcb25012b7eca141367190d9d565e6c0f322e08228d
+    type_inferenced_ast: adf9e04169abdc5b22743b239d5ea365f0eb4f2ac551413b34bfe7c3513b8f46