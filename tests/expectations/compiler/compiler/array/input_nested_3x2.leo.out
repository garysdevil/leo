---
namespace: Compile
expectation: Pass
outputs:
  - circuit:
      num_public_variables: 0
      num_private_variables: 96
      num_constraints: 96
      at: cdfd9d834430c71e1bac69e14f992e28f9362a2aae21bb6d03c702386099e275
      bt: 57bf1f9bb5e733d04a0ccb226f8d487de61ac4f08a997405976cf8854e105e7f
      ct: 0eb0af4085182af2cc7bd348dfa8c10c104c96fdc515cb6f8d88f9f836a94826
    output:
      - input_file: input/input_nested_3x2.in
        output:
          registers:
            x:
              type: bool
              value: "true"
    initial_ast: dc262a38b5619abd55c5aaa3eff80e125d857ac8ea06c1eedd5b12decdf139b1
<<<<<<< HEAD
    imports_resolved_ast: 503b82f14da8f1a1a64a97af7f2cdd6b5651017336a8c76f489c66d3c59d39e8
    canonicalized_ast: efbeaa875a23c20c22c7815439a763f57e49c244099da451229688b5543a599e
    type_inferenced_ast: 909902c7059911f6e1b9a948e606d4b5b7b5110031dceab355480352f042f67e
=======
    ir: 3e571cd799fcdcdd217f7e3c140bdd715537a40b0d91d74b9c9781eb22014a82
    imports_resolved_ast: 46c8c28ea21a0982b9b7bffa34b729df2ea7c0960af9cb3989c8965582e544e2
    canonicalized_ast: 6b2d20d2ed6dafcd7b2aebf13df1f5f70c37f4fb9ddaf5e43d20cfdedfd19360
    type_inferenced_ast: 30091c843923e4909328ca0de554d2b3ad464047bbade5706f6773b098d05e9f
>>>>>>> 3626fbdb
<|MERGE_RESOLUTION|>--- conflicted
+++ resolved
@@ -17,13 +17,7 @@
               type: bool
               value: "true"
     initial_ast: dc262a38b5619abd55c5aaa3eff80e125d857ac8ea06c1eedd5b12decdf139b1
-<<<<<<< HEAD
+    ir: 3e571cd799fcdcdd217f7e3c140bdd715537a40b0d91d74b9c9781eb22014a82
     imports_resolved_ast: 503b82f14da8f1a1a64a97af7f2cdd6b5651017336a8c76f489c66d3c59d39e8
     canonicalized_ast: efbeaa875a23c20c22c7815439a763f57e49c244099da451229688b5543a599e
-    type_inferenced_ast: 909902c7059911f6e1b9a948e606d4b5b7b5110031dceab355480352f042f67e
-=======
-    ir: 3e571cd799fcdcdd217f7e3c140bdd715537a40b0d91d74b9c9781eb22014a82
-    imports_resolved_ast: 46c8c28ea21a0982b9b7bffa34b729df2ea7c0960af9cb3989c8965582e544e2
-    canonicalized_ast: 6b2d20d2ed6dafcd7b2aebf13df1f5f70c37f4fb9ddaf5e43d20cfdedfd19360
-    type_inferenced_ast: 30091c843923e4909328ca0de554d2b3ad464047bbade5706f6773b098d05e9f
->>>>>>> 3626fbdb
+    type_inferenced_ast: 909902c7059911f6e1b9a948e606d4b5b7b5110031dceab355480352f042f67e