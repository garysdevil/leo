--- conflicted
+++ resolved
@@ -17,13 +17,7 @@
               type: bool
               value: "true"
     initial_ast: 35ffa009dd941c2985ff63ffcdbcf72f21ecff33e61001c5786f52a98b6a3f6d
-<<<<<<< HEAD
+    ir: 0336be1433b1b460dd7ee8d29c821b881d3e9855ce32b645c1db07c877e91d9c
     imports_resolved_ast: fc4ff3512c84549c6f8228d1b426c74cda524cd847dc89d2e6ce4035c38a78ff
     canonicalized_ast: fc4ff3512c84549c6f8228d1b426c74cda524cd847dc89d2e6ce4035c38a78ff
-    type_inferenced_ast: e2239573a73eff467bf8343e2c4d6baf3d18b172849d0f6e5ef7e60a26e72d37
-=======
-    ir: 0336be1433b1b460dd7ee8d29c821b881d3e9855ce32b645c1db07c877e91d9c
-    imports_resolved_ast: 46e983208e8133e4d7f94fbdfa8ba240a779cb2aaba8162ba48691eeb67c4fc0
-    canonicalized_ast: 46e983208e8133e4d7f94fbdfa8ba240a779cb2aaba8162ba48691eeb67c4fc0
-    type_inferenced_ast: 8e870ceccc15f0a385e2cb4ca53e6908db37d2f2ed67f8cdc530d92343c1bff6
->>>>>>> 3626fbdb
+    type_inferenced_ast: e2239573a73eff467bf8343e2c4d6baf3d18b172849d0f6e5ef7e60a26e72d37