--- conflicted
+++ resolved
@@ -16,12 +16,6 @@
             r0:
               type: bool
               value: "true"
-<<<<<<< HEAD
-    initial_ast: b8decf097c42e00f24432d5d72b4c4c53f404089b913330e972f81494b4c4bfb
-    canonicalized_ast: b8decf097c42e00f24432d5d72b4c4c53f404089b913330e972f81494b4c4bfb
-    type_inferenced_ast: ebba4df8a81de92d3bf06d07ab611429653b570e1620405d246f3de5921055e0
-=======
     initial_ast: 64f447a80a88cb665651c9d4a8d6c195d4f9529c0157d6c2f3c6557062b9361b
     canonicalized_ast: 64f447a80a88cb665651c9d4a8d6c195d4f9529c0157d6c2f3c6557062b9361b
-    type_inferenced_ast: a31ce23735af584c7c21b27ba0b3e27cea01dbdb50efb87f690fdd5e0fa94547
->>>>>>> 235daa9e
+    type_inferenced_ast: a31ce23735af584c7c21b27ba0b3e27cea01dbdb50efb87f690fdd5e0fa94547