--- conflicted
+++ resolved
@@ -269,14 +269,7 @@
             r0:
               type: bool
               value: "true"
-<<<<<<< HEAD
-    initial_ast: 83548926deb034ba77db880b32f148a906d3df5e05a6b245e88334bf918ff1ea
-    imports_resolved_ast: 89cc28488d2e47ec250f50fd5e1165b66aa78e0a34cd5c945fe07ad9eee51f53
-    canonicalized_ast: 89cc28488d2e47ec250f50fd5e1165b66aa78e0a34cd5c945fe07ad9eee51f53
-    type_inferenced_ast: 23a08a5aec0ffb2ba2a34cc26d1ee2f275c42461e598dfb2b05f0966233287fb
-=======
-    initial_ast: 37d2b9ba199ae674b6593334201f0ce2471618a38dfd9d4164e0e1a05de7bfd4
-    imports_resolved_ast: 5900e70f3a5a27aafa88b5df3fcfe2b08ffe1b2aa6557ac851b729d2b0fda7d7
-    canonicalized_ast: 5900e70f3a5a27aafa88b5df3fcfe2b08ffe1b2aa6557ac851b729d2b0fda7d7
-    type_inferenced_ast: 6bbbc9e22e6c7b827cbb96f4ae861b4c23e4c31dcf37944788404a10a2c21e0f
->>>>>>> d621ee72
+    initial_ast: 2b4788e23b8ee568ad87dd489701ce80f9648ec98dd5010cb8310b506bacf347
+    imports_resolved_ast: 6d16ad7f7b84a804aff5cd3f7a91cdcc5bc464f5e710355c950d915131d15a50
+    canonicalized_ast: 6d16ad7f7b84a804aff5cd3f7a91cdcc5bc464f5e710355c950d915131d15a50
+    type_inferenced_ast: 3a3a2c0b6fb4c25deef4a2cd2d38bd0b42d71658ddc47a16450d56e21b124600