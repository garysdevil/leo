--- conflicted
+++ resolved
@@ -17,13 +17,7 @@
               type: bool
               value: "true"
     initial_ast: 8d31dcd643b9049d60230258ef628181dd06947b3c93f4d9f3590935500f31ca
-<<<<<<< HEAD
+    ir: ceaf1fd504570b8692fe5c18f328d37d524e94cf89c38fcd0bce8ebfd6fe9173
     imports_resolved_ast: a68ce2127e27e0c489b8a274067541f837e82acbc1705057958a0952ebfa6ad4
     canonicalized_ast: a68ce2127e27e0c489b8a274067541f837e82acbc1705057958a0952ebfa6ad4
-    type_inferenced_ast: 500f1a086ee144e129108be25f005b505147f8f13119cf5e380b07cd54d802f2
-=======
-    ir: ceaf1fd504570b8692fe5c18f328d37d524e94cf89c38fcd0bce8ebfd6fe9173
-    imports_resolved_ast: f33402802dd127e5f0c98e6bfffa2722330d834eec9bb6e988daeee800ffb340
-    canonicalized_ast: f33402802dd127e5f0c98e6bfffa2722330d834eec9bb6e988daeee800ffb340
-    type_inferenced_ast: 9a3c7ceb2792fcb766dcd4e574a81619577f33c21ce5e3756dfbde44463e48e3
->>>>>>> 3626fbdb
+    type_inferenced_ast: 500f1a086ee144e129108be25f005b505147f8f13119cf5e380b07cd54d802f2