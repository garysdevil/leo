---
namespace: Compile
expectation: Pass
outputs:
  - circuit:
      num_public_variables: 0
      num_private_variables: 1
      num_constraints: 1
      at: 042610d0fd1fe6d6ac112138f8755752f44c7d2a00f1b5960574d6da5cda393f
      bt: e97756698880ab7555a959a5fb5c6b4e15bd64612aa677adbfe2d0bd91f0a83c
      ct: cf1cbb66a638b4860a516671fb74850e6ccf787fe6c4c8d29e9c04efe880bd05
    output:
      - input_file: input/dummy.in
        output:
          registers:
            r0:
              type: bool
              value: "true"
<<<<<<< HEAD
    initial_ast: dc05209ad2e30af4f03aa0f8c043849071e71bb2cc63aeb898d9eb7e4770d05c
    imports_resolved_ast: dc05209ad2e30af4f03aa0f8c043849071e71bb2cc63aeb898d9eb7e4770d05c
    canonicalized_ast: 7522e99656edfe20bd643a5e95af536f50445613c60d8c525e678149e3ab257b
    type_inferenced_ast: 34257803056274397099d0a7bf3fcd2a20815d7d988e17c1c4404d43300283b4
=======
    initial_ast: d8ff1c8c84bc93bbd4e712dde7eb3c9dbe433199f5902b6dc3329cf3ca607811
    imports_resolved_ast: d8ff1c8c84bc93bbd4e712dde7eb3c9dbe433199f5902b6dc3329cf3ca607811
    canonicalized_ast: 9ef4d52afc2cbbcaa7759af48d1603feb28287d619293135a7856625a37299f7
    type_inferenced_ast: f3a91e1cd91f60c94ffe809369eeecb2f22996b6f14c1589a5c7a825519a6b1e
>>>>>>> 3b52459f
<|MERGE_RESOLUTION|>--- conflicted
+++ resolved
@@ -16,14 +16,7 @@
             r0:
               type: bool
               value: "true"
-<<<<<<< HEAD
-    initial_ast: dc05209ad2e30af4f03aa0f8c043849071e71bb2cc63aeb898d9eb7e4770d05c
-    imports_resolved_ast: dc05209ad2e30af4f03aa0f8c043849071e71bb2cc63aeb898d9eb7e4770d05c
-    canonicalized_ast: 7522e99656edfe20bd643a5e95af536f50445613c60d8c525e678149e3ab257b
-    type_inferenced_ast: 34257803056274397099d0a7bf3fcd2a20815d7d988e17c1c4404d43300283b4
-=======
-    initial_ast: d8ff1c8c84bc93bbd4e712dde7eb3c9dbe433199f5902b6dc3329cf3ca607811
-    imports_resolved_ast: d8ff1c8c84bc93bbd4e712dde7eb3c9dbe433199f5902b6dc3329cf3ca607811
-    canonicalized_ast: 9ef4d52afc2cbbcaa7759af48d1603feb28287d619293135a7856625a37299f7
-    type_inferenced_ast: f3a91e1cd91f60c94ffe809369eeecb2f22996b6f14c1589a5c7a825519a6b1e
->>>>>>> 3b52459f
+    initial_ast: ec52d3b3e69bef6d104f2dcfa9e713a728d7b0e15439c9da3b521b6cbfe719d4
+    imports_resolved_ast: ec52d3b3e69bef6d104f2dcfa9e713a728d7b0e15439c9da3b521b6cbfe719d4
+    canonicalized_ast: c85604dd75a964f7a6cfc0dddbeeeccf28a7c43915b944740528a0ff6230db78
+    type_inferenced_ast: 258670051ac595a600362cb5a6793fb5ba9361cd914f7483057ad66204fc1b36