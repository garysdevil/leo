---
namespace: Compile
expectation: Pass
outputs:
  - circuit:
      num_public_variables: 0
      num_private_variables: 6
      num_constraints: 4
      at: 2859fe6f24016b5634df2791da7de932e68ec32c73b5b573e0c39e968c7a4e12
      bt: 8143508f19c8eee208a7fbbcfb833aeeace6ba0a761e41d028599d2237cc60fa
      ct: d0c6feeed1e6b8d5c0e03dc9e25641b7fdc34ad912e2b1488296d4a99ed6cbf5
    output:
      - input_file: inputs/ascii.in
        output:
          registers:
            r:
              type: char
              value: "'a'"
      - input_file: inputs/escaped_unicode1.in
        output:
          registers:
            r:
              type: char
              value: "'\\u{f}'"
      - input_file: inputs/escaped_unicode2.in
        output:
          registers:
            r:
              type: char
              value: "'å'"
      - input_file: inputs/escaped_unicode3.in
        output:
          registers:
            r:
              type: char
              value: "'Ӡ'"
      - input_file: inputs/escaped_unicode4.in
        output:
          registers:
            r:
              type: char
              value: "'\\u{2764}'"
      - input_file: inputs/escaped_unicode5.in
        output:
          registers:
            r:
              type: char
              value: "'\\u{1f622}'"
      - input_file: inputs/escaped_unicode6.in
        output:
          registers:
            r:
              type: char
              value: "'\\u{10001f}'"
      - input_file: inputs/escaped.in
        output:
          registers:
            r:
              type: char
              value: "'\\''"
      - input_file: inputs/hex1.in
        output:
          registers:
            r:
              type: char
              value: "'*'"
      - input_file: inputs/hex2.in
        output:
          registers:
            r:
              type: char
              value: "'\\u{7f}'"
      - input_file: inputs/unicode1.in
        output:
          registers:
            r:
              type: char
              value: "'\\u{e00f}'"
      - input_file: inputs/unicode2.in
        output:
          registers:
            r:
              type: char
              value: "'å'"
      - input_file: inputs/unicode3.in
        output:
          registers:
            r:
              type: char
              value: "'Ӡ'"
      - input_file: inputs/unicode4.in
        output:
          registers:
            r:
              type: char
              value: "'\\u{2764}'"
      - input_file: inputs/unicode5.in
        output:
          registers:
            r:
              type: char
              value: "'\\u{1f62d}'"
<<<<<<< HEAD
    initial_ast: 21374efd77b9d316e7eab5a81875bbb93418e70e1ecd85c58d6c15228c4e975d
    imports_resolved_ast: 21374efd77b9d316e7eab5a81875bbb93418e70e1ecd85c58d6c15228c4e975d
    canonicalized_ast: 21374efd77b9d316e7eab5a81875bbb93418e70e1ecd85c58d6c15228c4e975d
    type_inferenced_ast: a8174c97a0481f9d0b3eb82d032b1501e1087f8e8799883e98d49f481e8e63c1
=======
    initial_ast: 0c2aeb5b47fc21f5aded4e3aebcdf55eb98c10c6b51a2a6dcb98490a96da0c97
    imports_resolved_ast: dc29924de4b1752b8e29691b4e6938d20048c684a8e01e77b760f75b76507747
    canonicalized_ast: dc29924de4b1752b8e29691b4e6938d20048c684a8e01e77b760f75b76507747
    type_inferenced_ast: 0db49560694863b30bba8e3243ae034956c397249031215042b1615d99d397b7
>>>>>>> a5f74195
<|MERGE_RESOLUTION|>--- conflicted
+++ resolved
@@ -100,14 +100,7 @@
             r:
               type: char
               value: "'\\u{1f62d}'"
-<<<<<<< HEAD
     initial_ast: 21374efd77b9d316e7eab5a81875bbb93418e70e1ecd85c58d6c15228c4e975d
-    imports_resolved_ast: 21374efd77b9d316e7eab5a81875bbb93418e70e1ecd85c58d6c15228c4e975d
-    canonicalized_ast: 21374efd77b9d316e7eab5a81875bbb93418e70e1ecd85c58d6c15228c4e975d
-    type_inferenced_ast: a8174c97a0481f9d0b3eb82d032b1501e1087f8e8799883e98d49f481e8e63c1
-=======
-    initial_ast: 0c2aeb5b47fc21f5aded4e3aebcdf55eb98c10c6b51a2a6dcb98490a96da0c97
-    imports_resolved_ast: dc29924de4b1752b8e29691b4e6938d20048c684a8e01e77b760f75b76507747
-    canonicalized_ast: dc29924de4b1752b8e29691b4e6938d20048c684a8e01e77b760f75b76507747
-    type_inferenced_ast: 0db49560694863b30bba8e3243ae034956c397249031215042b1615d99d397b7
->>>>>>> a5f74195
+    imports_resolved_ast: 80457a1b61e1798a8e610b7d246c1439aa2af94dcfed4057e639b91557978f56
+    canonicalized_ast: 80457a1b61e1798a8e610b7d246c1439aa2af94dcfed4057e639b91557978f56
+    type_inferenced_ast: 31797706f43ae3ee0c7d7ad0aaff94053669c1ddcf493f08757394cdc48493d0