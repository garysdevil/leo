// Copyright (C) 2019-2021 Aleo Systems Inc.
// This file is part of the Leo library.

// The Leo library is free software: you can redistribute it and/or modify
// it under the terms of the GNU General Public License as published by
// the Free Software Foundation, either version 3 of the License, or
// (at your option) any later version.

// The Leo library is distributed in the hope that it will be useful,
// but WITHOUT ANY WARRANTY; without even the implied warranty of
// MERCHANTABILITY or FITNESS FOR A PARTICULAR PURPOSE. See the
// GNU General Public License for more details.

// You should have received a copy of the GNU General Public License
// along with the Leo library. If not, see <https://www.gnu.org/licenses/>.

use super::build::{Build, BuildOptions};
use crate::{commands::Command, context::Context};
use leo_compiler::{compiler::Compiler, group::targets::edwards_bls12::EdwardsGroupType};
use leo_package::outputs::{ProvingKeyFile, VerificationKeyFile};

use anyhow::{anyhow, Result};
use rand::thread_rng;
use snarkvm_algorithms::{
    snark::groth16::{Groth16, Parameters, PreparedVerifyingKey, VerifyingKey},
    traits::snark::SNARK,
};
use snarkvm_curves::bls12_377::{Bls12_377, Fr};
use structopt::StructOpt;
use tracing::span::Span;

/// Executes the setup command for a Leo program
#[derive(StructOpt, Debug)]
#[structopt(setting = structopt::clap::AppSettings::ColoredHelp)]
pub struct Setup {
    #[structopt(long = "skip-key-check", help = "Skip key verification")]
    pub(crate) skip_key_check: bool,

    #[structopt(flatten)]
    pub(crate) compiler_options: BuildOptions,
}

impl Command for Setup {
    type Input = <Build as Command>::Output;
    type Output = (
        Compiler<'static, Fr, EdwardsGroupType>,
        Parameters<Bls12_377>,
        PreparedVerifyingKey<Bls12_377>,
    );

    fn log_span(&self) -> Span {
        tracing::span!(tracing::Level::INFO, "Setup")
    }

<<<<<<< HEAD
    fn prelude(&self) -> Result<Self::Input> {
        (Build {
            compiler_options: self.compiler_options.clone(),
        })
        .execute()
=======
    fn prelude(&self, context: Context) -> Result<Self::Input> {
        (Build {}).execute(context)
>>>>>>> c336f5a7
    }

    fn apply(self, context: Context, input: Self::Input) -> Result<Self::Output> {
        let path = context.dir()?;
        let package_name = context.manifest()?.get_package_name();

        // Check if leo build failed
        let (program, checksum_differs) =
            input.ok_or_else(|| anyhow!("Unable to build, check that main file exists"))?;

        // Check if a proving key and verification key already exists
        let keys_exist = ProvingKeyFile::new(&package_name).exists_at(&path)
            && VerificationKeyFile::new(&package_name).exists_at(&path);

        // If keys do not exist or the checksum differs, run the program setup
        let (proving_key, prepared_verifying_key) = if !keys_exist || checksum_differs {
            tracing::info!("Starting...");

            // Run the program setup operation
            let rng = &mut thread_rng();
            let (proving_key, prepared_verifying_key) =
                Groth16::<Bls12_377, Compiler<Fr, _>, Vec<Fr>>::setup(&program, rng)
                    .map_err(|_| anyhow!("{}", "Unable to setup, see command output for more details"))?;

            // TODO (howardwu): Convert parameters to a 'proving key' struct for serialization.
            // Write the proving key file to the output directory
            let proving_key_file = ProvingKeyFile::new(&package_name);
            tracing::info!("Saving proving key ({:?})", proving_key_file.full_path(&path));
            let mut proving_key_bytes = vec![];
            proving_key.write(&mut proving_key_bytes)?;
            let _ = proving_key_file.write_to(&path, &proving_key_bytes)?;
            tracing::info!("Complete");

            // Write the verification key file to the output directory
            let verification_key_file = VerificationKeyFile::new(&package_name);
            tracing::info!("Saving verification key ({:?})", verification_key_file.full_path(&path));
            let mut verification_key = vec![];
            proving_key.vk.write(&mut verification_key)?;
            let _ = verification_key_file.write_to(&path, &verification_key)?;
            tracing::info!("Complete");

            (proving_key, prepared_verifying_key)
        } else {
            tracing::info!("Detected saved setup");

            // Read the proving key file from the output directory
            tracing::info!("Loading proving key...");

            if self.skip_key_check {
                tracing::info!("Skipping curve check");
            }
            let proving_key_bytes = ProvingKeyFile::new(&package_name).read_from(&path)?;
            let proving_key = Parameters::<Bls12_377>::read(proving_key_bytes.as_slice(), !self.skip_key_check)?;
            tracing::info!("Complete");

            // Read the verification key file from the output directory
            tracing::info!("Loading verification key...");
            let verifying_key_bytes = VerificationKeyFile::new(&package_name).read_from(&path)?;
            let verifying_key = VerifyingKey::<Bls12_377>::read(verifying_key_bytes.as_slice())?;

            // Derive the prepared verifying key file from the verifying key
            let prepared_verifying_key = PreparedVerifyingKey::<Bls12_377>::from(verifying_key);
            tracing::info!("Complete");

            (proving_key, prepared_verifying_key)
        };

        Ok((program, proving_key, prepared_verifying_key))
    }
}<|MERGE_RESOLUTION|>--- conflicted
+++ resolved
@@ -52,16 +52,11 @@
         tracing::span!(tracing::Level::INFO, "Setup")
     }
 
-<<<<<<< HEAD
-    fn prelude(&self) -> Result<Self::Input> {
+    fn prelude(&self, context: Context) -> Result<Self::Input> {
         (Build {
             compiler_options: self.compiler_options.clone(),
         })
-        .execute()
-=======
-    fn prelude(&self, context: Context) -> Result<Self::Input> {
-        (Build {}).execute(context)
->>>>>>> c336f5a7
+        .execute(context)
     }
 
     fn apply(self, context: Context, input: Self::Input) -> Result<Self::Output> {
