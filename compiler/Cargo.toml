[package]
name = "leo-compiler"
version = "1.0.4"
authors = [ "The Aleo Team <hello@aleo.org>" ]
description = "Compiler of the Leo programming language"
homepage = "https://aleo.org"
repository = "https://github.com/AleoHQ/leo"
keywords = [
  "aleo",
  "cryptography",
  "leo",
  "programming-language",
  "zero-knowledge"
]
categories = [ "cryptography::cryptocurrencies", "web-programming" ]
include = [ "Cargo.toml", "src", "README.md", "LICENSE.md" ]
license = "GPL-3.0"
edition = "2018"

[dependencies.leo-ast]
path = "../ast"
version = "1.0.4"

[dependencies.leo-core]
path = "../core"
<<<<<<< HEAD
version = "1.0.3"
=======
version = "1.0.2"
>>>>>>> 0d966d1d

[dependencies.leo-gadgets]
path = "../gadgets"
version = "1.0.4"

[dependencies.leo-grammar]
path = "../grammar"
version = "1.0.3"

[dependencies.leo-imports]
path = "../imports"
version = "1.0.3"

[dependencies.leo-input]
path = "../input"
version = "1.0.4"

[dependencies.leo-package]
path = "../package"
version = "1.0.4"

<<<<<<< HEAD
=======
[dependencies.leo-typed]
path = "../typed"
version = "1.0.4"

>>>>>>> 0d966d1d
[dependencies.leo-state]
path = "../state"
version = "1.0.4"

[dependencies.leo-symbol-table]
path = "../symbol-table"
version = "1.0.3"

[dependencies.leo-type-inference]
path = "../type-inference"
version = "1.0.3"

[dependencies.snarkos-curves]
version = "1.1.3"
default-features = false

[dependencies.snarkos-dpc]
version = "1.1.3"
default-features = false

[dependencies.snarkos-errors]
version = "1.1.3"
default-features = false

[dependencies.snarkos-gadgets]
version = "1.1.3"
default-features = false

[dependencies.snarkos-models]
version = "1.1.3"
default-features = false

[dependencies.snarkos-objects]
version = "1.1.3"
default-features = false

[dependencies.snarkos-utilities]
version = "1.1.3"

[dependencies.bincode]
version = "1.0"

[dependencies.hex]
version = "0.4.2"

[dependencies.pest]
version = "2.0"

[dependencies.rand]
version = "0.7"

[dependencies.rand_xorshift]
version = "0.2"
default-features = false

[dependencies.serde]
version = "1.0"

[dependencies.sha2]
version = "0.9"

[dependencies.thiserror]
version = "1.0"

[dependencies.tracing]
version = "0.1"

[dependencies.tracing-subscriber]
version = "0.2"

[dev-dependencies.num-bigint]
version = "0.3"

[dev-dependencies.snarkos-algorithms]
version = "1.1.3"
default-features = false

[features]
default = [ ]
ci_skip = [ "leo-grammar/ci_skip", "leo-ast/ci_skip" ]<|MERGE_RESOLUTION|>--- conflicted
+++ resolved
@@ -23,11 +23,7 @@
 
 [dependencies.leo-core]
 path = "../core"
-<<<<<<< HEAD
-version = "1.0.3"
-=======
-version = "1.0.2"
->>>>>>> 0d966d1d
+version = "1.0.4"
 
 [dependencies.leo-gadgets]
 path = "../gadgets"
@@ -35,11 +31,11 @@
 
 [dependencies.leo-grammar]
 path = "../grammar"
-version = "1.0.3"
+version = "1.0.4"
 
 [dependencies.leo-imports]
 path = "../imports"
-version = "1.0.3"
+version = "1.0.4"
 
 [dependencies.leo-input]
 path = "../input"
@@ -49,24 +45,17 @@
 path = "../package"
 version = "1.0.4"
 
-<<<<<<< HEAD
-=======
-[dependencies.leo-typed]
-path = "../typed"
-version = "1.0.4"
-
->>>>>>> 0d966d1d
 [dependencies.leo-state]
 path = "../state"
 version = "1.0.4"
 
 [dependencies.leo-symbol-table]
 path = "../symbol-table"
-version = "1.0.3"
+version = "1.0.4"
 
 [dependencies.leo-type-inference]
 path = "../type-inference"
-version = "1.0.3"
+version = "1.0.4"
 
 [dependencies.snarkos-curves]
 version = "1.1.3"
