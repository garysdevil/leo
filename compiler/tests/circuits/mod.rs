--- conflicted
+++ resolved
@@ -210,7 +210,6 @@
 
 // Self
 
-<<<<<<< HEAD
 #[test]
 fn test_self_fail() {
     let bytes = include_bytes!("self_fail.leo");
@@ -219,8 +218,6 @@
     expect_compiler_error(program);
 }
 
-=======
->>>>>>> 641f9f92
 #[test]
 fn test_self_member_pass() {
     let bytes = include_bytes!("self_member.leo");
