// Copyright (C) 2019-2021 Aleo Systems Inc.
// This file is part of the Leo library.

// The Leo library is free software: you can redistribute it and/or modify
// it under the terms of the GNU General Public License as published by
// the Free Software Foundation, either version 3 of the License, or
// (at your option) any later version.

// The Leo library is distributed in the hope that it will be useful,
// but WITHOUT ANY WARRANTY; without even the implied warranty of
// MERCHANTABILITY or FITNESS FOR A PARTICULAR PURPOSE. See the
// GNU General Public License for more details.

// You should have received a copy of the GNU General Public License
// along with the Leo library. If not, see <https://www.gnu.org/licenses/>.

//! Enforces a conditional expression in a compiled Leo program.

use crate::{errors::ExpressionError, program::ConstrainedProgram, value::ConstrainedValue, GroupType};
use leo_asg::{Expression, Span};

use snarkvm_models::{
    curves::PrimeField,
    gadgets::{r1cs::ConstraintSystem, utilities::select::CondSelectGadget},
};

<<<<<<< HEAD
impl<F: PrimeField, G: GroupType<F>> ConstrainedProgram<F, G> {
=======
impl<'a, F: Field + PrimeField, G: GroupType<F>> ConstrainedProgram<'a, F, G> {
>>>>>>> b73c1461
    /// Enforce ternary conditional expression
    #[allow(clippy::too_many_arguments)]
    pub fn enforce_conditional_expression<CS: ConstraintSystem<F>>(
        &mut self,
        cs: &mut CS,
        conditional: &'a Expression<'a>,
        first: &'a Expression<'a>,
        second: &'a Expression<'a>,
        span: &Span,
    ) -> Result<ConstrainedValue<'a, F, G>, ExpressionError> {
        let conditional_value = match self.enforce_expression(cs, conditional)? {
            ConstrainedValue::Boolean(resolved) => resolved,
            value => return Err(ExpressionError::conditional_boolean(value.to_string(), span.to_owned())),
        };

        let first_value = self.enforce_expression(cs, first)?;

        let second_value = self.enforce_expression(cs, second)?;

        let unique_namespace = cs.ns(|| {
            format!(
                "select {} or {} {}:{}",
                first_value, second_value, span.line, span.start
            )
        });

        ConstrainedValue::conditionally_select(unique_namespace, &conditional_value, &first_value, &second_value)
            .map_err(|e| ExpressionError::cannot_enforce("conditional select".to_string(), e, span.to_owned()))
    }
}<|MERGE_RESOLUTION|>--- conflicted
+++ resolved
@@ -24,11 +24,7 @@
     gadgets::{r1cs::ConstraintSystem, utilities::select::CondSelectGadget},
 };
 
-<<<<<<< HEAD
-impl<F: PrimeField, G: GroupType<F>> ConstrainedProgram<F, G> {
-=======
-impl<'a, F: Field + PrimeField, G: GroupType<F>> ConstrainedProgram<'a, F, G> {
->>>>>>> b73c1461
+impl<'a, F: PrimeField, G: GroupType<F>> ConstrainedProgram<'a, F, G> {
     /// Enforce ternary conditional expression
     #[allow(clippy::too_many_arguments)]
     pub fn enforce_conditional_expression<CS: ConstraintSystem<F>>(
