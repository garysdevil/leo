// Copyright (C) 2019-2021 Aleo Systems Inc.
// This file is part of the Leo library.

// The Leo library is free software: you can redistribute it and/or modify
// it under the terms of the GNU General Public License as published by
// the Free Software Foundation, either version 3 of the License, or
// (at your option) any later version.

// The Leo library is distributed in the hope that it will be useful,
// but WITHOUT ANY WARRANTY; without even the implied warranty of
// MERCHANTABILITY or FITNESS FOR A PARTICULAR PURPOSE. See the
// GNU General Public License for more details.

// You should have received a copy of the GNU General Public License
// along with the Leo library. If not, see <https://www.gnu.org/licenses/>.

//! Compiles a Leo program from a file path.
<<<<<<< HEAD

use crate::{CompilerOptions, Output, Program, asg_group_coordinate_to_ir, decode_address, errors::{CompilerError, FunctionError}};
pub use leo_asg::{new_context, AsgContext as Context, AsgContext};
use leo_asg::{Asg, AsgPass, FormattedError, GroupValue, Program as AsgProgram, Span};
use leo_ast::{InputValue, IntegerType, Program as AstProgram};
=======
use crate::{
    constraints::{generate_constraints, generate_test_constraints},
    AstSnapshotOptions, CompilerOptions, GroupType, Output, OutputFile, TypeInferencePhase,
};
pub use leo_asg::{new_context, AsgContext as Context, AsgContext};
use leo_asg::{Asg, AsgPass, Program as AsgProgram};
use leo_ast::{AstPass, Input, MainInput, Program as AstProgram};
use leo_errors::{CompilerError, Result};
use leo_imports::ImportParser;
use leo_input::LeoInputParser;
use leo_package::inputs::InputPairs;
>>>>>>> 866066a8
use leo_parser::parse_ast;

use anyhow::*;

use num_bigint::{BigInt, Sign};
use sha2::{Digest, Sha256};
<<<<<<< HEAD
use snarkvm_eval::{Evaluator, GroupType, Input, PrimeField};
use snarkvm_ir::{Group, Integer, Type, Value};
use snarkvm_r1cs::ConstraintSystem;
use std::{convert::TryFrom, fs, path::PathBuf};
=======
use std::{
    collections::HashMap,
    fs,
    marker::PhantomData,
    path::{Path, PathBuf},
};
>>>>>>> 866066a8

thread_local! {
    static THREAD_GLOBAL_CONTEXT: AsgContext<'static> = {
        let leaked = Box::leak(Box::new(leo_asg::new_alloc_context()));
        leo_asg::new_context(leaked)
    }
}

/// Convenience function to return a leaked thread-local global context. Should only be used for transient programs (like cli).
pub fn thread_leaked_context() -> AsgContext<'static> {
    THREAD_GLOBAL_CONTEXT.with(|f| *f)
}

pub struct CompilationData {
    pub program: snarkvm_ir::Program,
    pub output: Output,
}

/// Stores information to compile a Leo program.
#[derive(Clone)]
pub struct Compiler<'a> {
    program_name: String,
    main_file_path: PathBuf,
    output_directory: PathBuf,
    program: AstProgram,
    context: AsgContext<'a>,
    asg: Option<AsgProgram<'a>>,
    options: CompilerOptions,
<<<<<<< HEAD
=======
    imports_map: HashMap<String, String>,
    ast_snapshot_options: AstSnapshotOptions,
    _engine: PhantomData<F>,
    _group: PhantomData<G>,
>>>>>>> 866066a8
}

impl<'a> Compiler<'a> {
    ///
    /// Returns a new Leo program compiler.
    ///
    pub fn new(
        package_name: String,
        main_file_path: PathBuf,
        output_directory: PathBuf,
        context: AsgContext<'a>,
        options: Option<CompilerOptions>,
        imports_map: HashMap<String, String>,
        ast_snapshot_options: Option<AstSnapshotOptions>,
    ) -> Self {
        Self {
            program_name: package_name.clone(),
            main_file_path,
            output_directory,
            program: AstProgram::new(package_name),
            asg: None,
            context,
            options: options.unwrap_or_default(),
<<<<<<< HEAD
=======
            imports_map,
            ast_snapshot_options: ast_snapshot_options.unwrap_or_default(),
            _engine: PhantomData,
            _group: PhantomData,
>>>>>>> 866066a8
        }
    }

    ///
    /// Returns a new `Compiler` from the given main file path.
    ///
    /// Parses and stores a program from the main file path.
    /// Parses and stores all imported programs.
    /// Performs type inference checking on the program and imported programs.
    ///
    pub fn parse_program_without_input(
        package_name: String,
        main_file_path: PathBuf,
        output_directory: PathBuf,
        context: AsgContext<'a>,
        options: Option<CompilerOptions>,
        imports_map: HashMap<String, String>,
        ast_snapshot_options: Option<AstSnapshotOptions>,
    ) -> Result<Self> {
        let mut compiler = Self::new(
            package_name,
            main_file_path,
            output_directory,
            context,
            options,
            imports_map,
            ast_snapshot_options,
        );

        compiler.parse_program()?;

        Ok(compiler)
    }

    pub fn set_options(&mut self, options: CompilerOptions) {
        self.options = options;
    }

    ///
<<<<<<< HEAD
=======
    /// Returns a new `Compiler` from the given main file path.
    ///
    /// Parses and stores program input from from the input file path and state file path
    /// Parses and stores a program from the main file path.
    /// Parses and stores all imported programs.
    /// Performs type inference checking on the program, imported programs, and program input.
    ///
    #[allow(clippy::too_many_arguments)]
    pub fn parse_program_with_input(
        package_name: String,
        main_file_path: PathBuf,
        output_directory: PathBuf,
        input_string: &str,
        input_path: &Path,
        state_string: &str,
        state_path: &Path,
        context: AsgContext<'a>,
        options: Option<CompilerOptions>,
        imports_map: HashMap<String, String>,
        ast_snapshot_options: Option<AstSnapshotOptions>,
    ) -> Result<Self> {
        let mut compiler = Self::new(
            package_name,
            main_file_path,
            output_directory,
            context,
            options,
            imports_map,
            ast_snapshot_options,
        );

        compiler.parse_input(input_string, input_path, state_string, state_path)?;

        compiler.parse_program()?;

        Ok(compiler)
    }

    ///
    /// Parses and stores program input from from the input file path and state file path
    ///
    /// Calls `set_path()` on compiler errors with the given input file path or state file path
    ///
    pub fn parse_input(
        &mut self,
        input_string: &str,
        input_path: &Path,
        state_string: &str,
        state_path: &Path,
    ) -> Result<()> {
        let input_syntax_tree = LeoInputParser::parse_file(input_string).map_err(|mut e| {
            e.set_path(
                input_path.to_str().unwrap_or_default(),
                &input_string.lines().map(|x| x.to_string()).collect::<Vec<String>>()[..],
            );

            e
        })?;
        let state_syntax_tree = LeoInputParser::parse_file(state_string).map_err(|mut e| {
            e.set_path(
                state_path.to_str().unwrap_or_default(),
                &state_string.lines().map(|x| x.to_string()).collect::<Vec<String>>()[..],
            );

            e
        })?;

        self.program_input.parse_input(input_syntax_tree).map_err(|mut e| {
            e.set_path(
                input_path.to_str().unwrap_or_default(),
                &input_string.lines().map(|x| x.to_string()).collect::<Vec<String>>()[..],
            );

            e
        })?;
        self.program_input.parse_state(state_syntax_tree).map_err(|mut e| {
            e.set_path(
                state_path.to_str().unwrap_or_default(),
                &state_string.lines().map(|x| x.to_string()).collect::<Vec<String>>()[..],
            );

            e
        })?;

        Ok(())
    }

    ///
>>>>>>> 866066a8
    /// Parses and stores the main program file, constructs a syntax tree, and generates a program.
    ///
    /// Parses and stores all programs imported by the main program file.
    ///
    pub fn parse_program(&mut self) -> Result<()> {
        // Load the program file.
        let content = fs::read_to_string(&self.main_file_path)
            .map_err(|e| CompilerError::file_read_error(self.main_file_path.clone(), e))?;

        self.parse_program_from_string(&content)
    }

    ///
    /// Equivalent to parse_and_check_program but uses the given program_string instead of a main
    /// file path.
    ///
    pub fn parse_program_from_string(&mut self, program_string: &str) -> Result<()> {
        // Use the parser to construct the abstract syntax tree (ast).

        let mut ast: leo_ast::Ast = parse_ast(self.main_file_path.to_str().unwrap_or_default(), program_string)?;

        if self.ast_snapshot_options.initial {
            ast.to_json_file(self.output_directory.clone(), "initial_ast.json")?;
        }

        // Preform import resolution.
        ast = leo_ast_passes::Importer::do_pass(
            ast.into_repr(),
            ImportParser::new(self.main_file_path.clone(), self.imports_map.clone()),
        )?;

        if self.ast_snapshot_options.imports_resolved {
            ast.to_json_file(self.output_directory.clone(), "imports_resolved_ast.json")?;
        }

        // Preform canonicalization of AST always.
        ast = leo_ast_passes::Canonicalizer::do_pass(ast.into_repr())?;

        if self.ast_snapshot_options.canonicalized {
            ast.to_json_file(self.output_directory.clone(), "canonicalization_ast.json")?;
        }

        // Store the main program file.
        self.program = ast.into_repr();
        self.program.name = self.program_name.clone();

        tracing::debug!("Program parsing complete\n{:#?}", self.program);

        // Create a new symbol table from the program, imported_programs, and program_input.
        let asg = Asg::new(self.context, &self.program)?;

        if self.ast_snapshot_options.type_inferenced {
            let new_ast = TypeInferencePhase::default()
                .phase_ast(&self.program, &asg.clone().into_repr())
                .expect("Failed to produce type inference ast.");
            new_ast.to_json_file(self.output_directory.clone(), "type_inferenced_ast.json")?;
        }

        tracing::debug!("ASG generation complete");

        // Store the ASG.
        self.asg = Some(asg.into_repr());

        self.do_asg_passes()?;

        Ok(())
    }

    ///
    /// Run compiler optimization passes on the program in asg format.
    ///
    fn do_asg_passes(&mut self) -> Result<()> {
        assert!(self.asg.is_some());

        // Do constant folding.
        if self.options.constant_folding_enabled {
            let asg = self.asg.take().unwrap();
            self.asg = Some(leo_asg_passes::ConstantFolding::do_pass(asg)?);
        }

        // Do dead code elimination.
        if self.options.dead_code_elimination_enabled {
            let asg = self.asg.take().unwrap();
            self.asg = Some(leo_asg_passes::DeadCodeElimination::do_pass(asg)?);
        }

        Ok(())
    }

<<<<<<< HEAD
    pub fn compile_ir(&self, input: &leo_ast::Input) -> Result<snarkvm_ir::Program, CompilerError> {
        let asg = self.asg.as_ref().unwrap().clone();
        let mut program = Program::new(asg);

        program.enforce_program(input)?;

        Ok(program.render())
    }

    pub fn compile<F: PrimeField, G: GroupType<F>, CS: ConstraintSystem<F>>(&self, cs: CS, input: &leo_ast::Input) -> Result<CompilationData, CompilerError> {
        let compiled = self.compile_ir(&input)?;
        let input_data = self.process_input(&input, &compiled.header)?;

        let mut evaluator =
            snarkvm_eval::SetupEvaluator::<F, G, CS>::new(cs);
        let output = evaluator.evaluate(&compiled, &input_data)?;

        let registers: Vec<_> = compiled.header.register_inputs.iter().map(|x| x.clone()).collect();
        let output = Output::new(&registers[..], output)?;

        Ok(CompilationData {
            program: compiled,
            output,
        })
=======
    ///
    /// Synthesizes the circuit with program input to verify correctness.
    ///
    pub fn compile_constraints<CS: ConstraintSystem<F>>(&self, cs: &mut CS) -> Result<Output> {
        generate_constraints::<F, G, CS>(cs, self.asg.as_ref().unwrap(), &self.program_input)
    }

    ///
    /// Synthesizes the circuit for test functions with program input.
    ///
    pub fn compile_test_constraints(self, input_pairs: InputPairs) -> Result<(u32, u32)> {
        generate_test_constraints::<F, G>(self.asg.as_ref().unwrap(), input_pairs, &self.output_directory)
>>>>>>> 866066a8
    }

    // ///
    // /// Synthesizes the circuit with program input to verify correctness.
    // ///
    // pub fn compile_constraints(&self, program: &mut Program) -> Result<Output, CompilerError> {
    //     generate_constraints(program, &self.asg.as_ref().unwrap(), &self.program_input)
    // }

    // ///
    // /// Synthesizes the circuit for test functions with program input.
    // ///
    // pub fn compile_test_constraints(self, input_pairs: InputPairs) -> Result<(u32, u32), CompilerError> {
    //     generate_test_constraints(&self.asg.as_ref().unwrap(), input_pairs, &self.output_directory)
    // }

    ///
    /// Returns a SHA256 checksum of the program file.
    ///
    pub fn checksum(&self) -> Result<String> {
        // Read in the main file as string
        let unparsed_file = fs::read_to_string(&self.main_file_path)
            .map_err(|e| CompilerError::file_read_error(self.main_file_path.clone(), e))?;

        // Hash the file contents
        let mut hasher = Sha256::new();
        hasher.update(unparsed_file.as_bytes());
        let hash = hasher.finalize();

        Ok(format!("{:x}", hash))
    }

<<<<<<< HEAD
    fn process_input_value(value: InputValue, type_: &Type, span: &Span) -> Result<Value> {
        Ok(match (type_, value) {
            (Type::Address, InputValue::Address(address)) => {
                let decoded = decode_address(&address, &Span::default())?;
                Value::Address(decoded)
            }
            (Type::Boolean, InputValue::Boolean(value)) => Value::Boolean(value),
            (Type::Field, InputValue::Field(value)) => {
                let parsed: BigInt = value.parse()?;
                Value::Field(snarkvm_ir::Field {
                    values: parsed.magnitude().iter_u64_digits().collect(),
                    negate: parsed.sign() == Sign::Minus,
                })
            }
            (Type::Char, InputValue::Char(c)) => Value::Char(match c.character {
                leo_ast::Char::Scalar(c) => c as u32,
                leo_ast::Char::NonScalar(c) => c,
            }),
            (Type::Group, InputValue::Group(group)) => {
                let asg_group = GroupValue::try_from(group)?;
                match asg_group {
                    GroupValue::Single(parsed) => Value::Group(Group::Single(snarkvm_ir::Field {
                        values: parsed.magnitude().iter_u64_digits().collect(),
                        negate: parsed.sign() == Sign::Minus,
                    })),
                    GroupValue::Tuple(left, right) => Value::Group(Group::Tuple(
                        asg_group_coordinate_to_ir(&left),
                        asg_group_coordinate_to_ir(&right),
                    )),
                }
            }
            (Type::U8, InputValue::Integer(IntegerType::U8, value)) => Value::Integer(Integer::U8(value.parse()?)),
            (Type::U16, InputValue::Integer(IntegerType::U16, value)) => Value::Integer(Integer::U16(value.parse()?)),
            (Type::U32, InputValue::Integer(IntegerType::U32, value)) => Value::Integer(Integer::U32(value.parse()?)),
            (Type::U64, InputValue::Integer(IntegerType::U64, value)) => Value::Integer(Integer::U64(value.parse()?)),
            (Type::U128, InputValue::Integer(IntegerType::U128, value)) => {
                Value::Integer(Integer::U128(value.parse()?))
            }
            (Type::I8, InputValue::Integer(IntegerType::I8, value)) => Value::Integer(Integer::I8(value.parse()?)),
            (Type::I16, InputValue::Integer(IntegerType::I16, value)) => Value::Integer(Integer::I16(value.parse()?)),
            (Type::I32, InputValue::Integer(IntegerType::I32, value)) => Value::Integer(Integer::I32(value.parse()?)),
            (Type::I64, InputValue::Integer(IntegerType::I64, value)) => Value::Integer(Integer::I64(value.parse()?)),
            (Type::I128, InputValue::Integer(IntegerType::I128, value)) => {
                Value::Integer(Integer::I128(value.parse()?))
            }
            (Type::Array(inner, len), InputValue::Array(values)) => {
                if values.len() != *len as usize {
                    return Err(FunctionError::invalid_input_array_dimensions(*len as usize, values.len(), span).into());
                }
                let mut out = Vec::with_capacity(values.len());
                for value in values {
                    out.push(Self::process_input_value(value, &**inner, span)?);
                }
                Value::Array(out)
            }
            (Type::Tuple(inner), InputValue::Tuple(values)) => {
                if inner.len() != values.len() {
                    return Err(FunctionError::tuple_size_mismatch(inner.len(), values.len(), span).into());
                }
                let mut out = Vec::with_capacity(values.len());
                for (value, type_) in values.into_iter().zip(inner.iter()) {
                    out.push(Self::process_input_value(value, type_, span)?);
                }
                Value::Tuple(out)
            }
            (Type::Circuit(_), _) => {
                return Err(anyhow!("input circuits not supported for input"));
            }
            (type_, value) => return Err(anyhow!("expected type '{}' for input, got value '{}'", type_, value)),
        })
    }

    pub fn process_input(&self, input: &leo_ast::Input, ir: &snarkvm_ir::Header) -> Result<Input> {
        let program = self.asg.as_ref().unwrap();
        let main_function = *program.functions.get("main").expect("missing main function");
        let span = main_function.span.clone().unwrap_or_default();

        let mut out = Input::default();
        for ir_input in &ir.main_inputs {
            let value = input
                .get(&*ir_input.name)
                .flatten()
                .ok_or_else(|| anyhow!("missing input '{}' for main inputs", ir_input.name))?;
            out.main.insert(
                ir_input.name.clone(),
                Self::process_input_value(value, &ir_input.type_, &span)?,
            );
        }
        for ir_input in &ir.constant_inputs {
            let value = input
                .get_constant(&*ir_input.name)
                .flatten()
                .ok_or_else(|| anyhow!("missing input '{}' for constant inputs", ir_input.name))?;
            out.constants.insert(
                ir_input.name.clone(),
                Self::process_input_value(value, &ir_input.type_, &span)?,
            );
        }
        let mut registers = input.get_registers().raw_values();
        for ir_input in &ir.register_inputs {
            let value = registers
                .remove(&*ir_input.name)
                .ok_or_else(|| anyhow!("missing input '{}' for registers", ir_input.name))?;
            out.registers.insert(
                ir_input.name.clone(),
                Self::process_input_value(value, &ir_input.type_, &span)?,
            );
        }
        let mut public_states = input.get_state().raw_values();
        for ir_input in &ir.public_states {
            let value = public_states
                .remove(&*ir_input.name)
                .ok_or_else(|| anyhow!("missing input '{}' for public state", ir_input.name))?;
            out.public_states.insert(
                ir_input.name.clone(),
                Self::process_input_value(value, &ir_input.type_, &span)?,
            );
        }
        let mut private_leaf_states = input.get_state_leaf().raw_values();
        for ir_input in &ir.private_leaf_states {
            let value = private_leaf_states
                .remove(&*ir_input.name)
                .ok_or_else(|| anyhow!("missing input '{}' for private leaf state", ir_input.name))?;
            out.private_leaf_states.insert(
                ir_input.name.clone(),
                Self::process_input_value(value, &ir_input.type_, &span)?,
            );
        }
        let mut private_record_states = input.get_record().raw_values();
        for ir_input in &ir.private_record_states {
            let value = private_record_states
                .remove(&*ir_input.name)
                .ok_or_else(|| anyhow!("missing input '{}' for private record state", ir_input.name))?;
            out.private_record_states.insert(
                ir_input.name.clone(),
                Self::process_input_value(value, &ir_input.type_, &span)?,
            );
        }
        Ok(out)
=======
    /// TODO (howardwu): Incorporate this for real program executions and intentionally-real
    ///  test executions. Exclude it for test executions on dummy data.
    ///
    /// Verifies the input to the program.
    ///
    pub fn verify_local_data_commitment(&self, system_parameters: &SystemParameters<Components>) -> Result<bool> {
        let result = verify_local_data_commitment(system_parameters, &self.program_input)?;

        Ok(result)
    }

    ///
    /// Manually sets main function input.
    ///
    /// Used for testing only.
    ///
    pub fn set_main_input(&mut self, input: MainInput) {
        self.program_input.set_main_input(input);
    }
}

impl<'a, F: PrimeField, G: GroupType<F>> ConstraintSynthesizer<F> for Compiler<'a, F, G> {
    ///
    /// Synthesizes the circuit with program input.
    ///
    fn generate_constraints<CS: ConstraintSystem<F>>(&self, cs: &mut CS) -> Result<(), SynthesisError> {
        let output_directory = self.output_directory.clone();
        let package_name = self.program_name.clone();

        let result = match self.compile_constraints(cs) {
            Err(err) => {
                eprintln!("{}", err);
                std::process::exit(err.exit_code())
            }
            Ok(result) => result,
        };

        // Write results to file
        let output_file = OutputFile::new(&package_name);
        output_file
            .write(&output_directory, result.to_string().as_bytes())
            .unwrap();

        Ok(())
>>>>>>> 866066a8
    }
}<|MERGE_RESOLUTION|>--- conflicted
+++ resolved
@@ -15,44 +15,30 @@
 // along with the Leo library. If not, see <https://www.gnu.org/licenses/>.
 
 //! Compiles a Leo program from a file path.
-<<<<<<< HEAD
-
-use crate::{CompilerOptions, Output, Program, asg_group_coordinate_to_ir, decode_address, errors::{CompilerError, FunctionError}};
+
+use crate::{asg_group_coordinate_to_ir, decode_address, CompilerOptions, Output, Program};
+use crate::{AstSnapshotOptions, TypeInferencePhase};
 pub use leo_asg::{new_context, AsgContext as Context, AsgContext};
-use leo_asg::{Asg, AsgPass, FormattedError, GroupValue, Program as AsgProgram, Span};
+use leo_asg::{Asg, AsgPass, GroupValue, Program as AsgProgram};
+use leo_ast::AstPass;
 use leo_ast::{InputValue, IntegerType, Program as AstProgram};
-=======
-use crate::{
-    constraints::{generate_constraints, generate_test_constraints},
-    AstSnapshotOptions, CompilerOptions, GroupType, Output, OutputFile, TypeInferencePhase,
-};
-pub use leo_asg::{new_context, AsgContext as Context, AsgContext};
-use leo_asg::{Asg, AsgPass, Program as AsgProgram};
-use leo_ast::{AstPass, Input, MainInput, Program as AstProgram};
-use leo_errors::{CompilerError, Result};
+use leo_errors::AsgError;
+use leo_errors::SnarkVMError;
+use leo_errors::StateError;
+use leo_errors::{CompilerError, Result, Span};
 use leo_imports::ImportParser;
-use leo_input::LeoInputParser;
-use leo_package::inputs::InputPairs;
->>>>>>> 866066a8
 use leo_parser::parse_ast;
 
-use anyhow::*;
-
+use eyre::eyre;
 use num_bigint::{BigInt, Sign};
 use sha2::{Digest, Sha256};
-<<<<<<< HEAD
-use snarkvm_eval::{Evaluator, GroupType, Input, PrimeField};
+use snarkvm_eval::{Evaluator, GroupType, PrimeField};
+use snarkvm_ir::InputData;
 use snarkvm_ir::{Group, Integer, Type, Value};
 use snarkvm_r1cs::ConstraintSystem;
 use std::{convert::TryFrom, fs, path::PathBuf};
-=======
-use std::{
-    collections::HashMap,
-    fs,
-    marker::PhantomData,
-    path::{Path, PathBuf},
-};
->>>>>>> 866066a8
+
+use std::collections::HashMap;
 
 thread_local! {
     static THREAD_GLOBAL_CONTEXT: AsgContext<'static> = {
@@ -66,6 +52,7 @@
     THREAD_GLOBAL_CONTEXT.with(|f| *f)
 }
 
+#[derive(Debug)]
 pub struct CompilationData {
     pub program: snarkvm_ir::Program,
     pub output: Output,
@@ -74,20 +61,15 @@
 /// Stores information to compile a Leo program.
 #[derive(Clone)]
 pub struct Compiler<'a> {
-    program_name: String,
+    pub program_name: String,
     main_file_path: PathBuf,
-    output_directory: PathBuf,
+    pub output_directory: PathBuf,
     program: AstProgram,
     context: AsgContext<'a>,
     asg: Option<AsgProgram<'a>>,
     options: CompilerOptions,
-<<<<<<< HEAD
-=======
     imports_map: HashMap<String, String>,
     ast_snapshot_options: AstSnapshotOptions,
-    _engine: PhantomData<F>,
-    _group: PhantomData<G>,
->>>>>>> 866066a8
 }
 
 impl<'a> Compiler<'a> {
@@ -111,13 +93,8 @@
             asg: None,
             context,
             options: options.unwrap_or_default(),
-<<<<<<< HEAD
-=======
             imports_map,
             ast_snapshot_options: ast_snapshot_options.unwrap_or_default(),
-            _engine: PhantomData,
-            _group: PhantomData,
->>>>>>> 866066a8
         }
     }
 
@@ -156,98 +133,6 @@
         self.options = options;
     }
 
-    ///
-<<<<<<< HEAD
-=======
-    /// Returns a new `Compiler` from the given main file path.
-    ///
-    /// Parses and stores program input from from the input file path and state file path
-    /// Parses and stores a program from the main file path.
-    /// Parses and stores all imported programs.
-    /// Performs type inference checking on the program, imported programs, and program input.
-    ///
-    #[allow(clippy::too_many_arguments)]
-    pub fn parse_program_with_input(
-        package_name: String,
-        main_file_path: PathBuf,
-        output_directory: PathBuf,
-        input_string: &str,
-        input_path: &Path,
-        state_string: &str,
-        state_path: &Path,
-        context: AsgContext<'a>,
-        options: Option<CompilerOptions>,
-        imports_map: HashMap<String, String>,
-        ast_snapshot_options: Option<AstSnapshotOptions>,
-    ) -> Result<Self> {
-        let mut compiler = Self::new(
-            package_name,
-            main_file_path,
-            output_directory,
-            context,
-            options,
-            imports_map,
-            ast_snapshot_options,
-        );
-
-        compiler.parse_input(input_string, input_path, state_string, state_path)?;
-
-        compiler.parse_program()?;
-
-        Ok(compiler)
-    }
-
-    ///
-    /// Parses and stores program input from from the input file path and state file path
-    ///
-    /// Calls `set_path()` on compiler errors with the given input file path or state file path
-    ///
-    pub fn parse_input(
-        &mut self,
-        input_string: &str,
-        input_path: &Path,
-        state_string: &str,
-        state_path: &Path,
-    ) -> Result<()> {
-        let input_syntax_tree = LeoInputParser::parse_file(input_string).map_err(|mut e| {
-            e.set_path(
-                input_path.to_str().unwrap_or_default(),
-                &input_string.lines().map(|x| x.to_string()).collect::<Vec<String>>()[..],
-            );
-
-            e
-        })?;
-        let state_syntax_tree = LeoInputParser::parse_file(state_string).map_err(|mut e| {
-            e.set_path(
-                state_path.to_str().unwrap_or_default(),
-                &state_string.lines().map(|x| x.to_string()).collect::<Vec<String>>()[..],
-            );
-
-            e
-        })?;
-
-        self.program_input.parse_input(input_syntax_tree).map_err(|mut e| {
-            e.set_path(
-                input_path.to_str().unwrap_or_default(),
-                &input_string.lines().map(|x| x.to_string()).collect::<Vec<String>>()[..],
-            );
-
-            e
-        })?;
-        self.program_input.parse_state(state_syntax_tree).map_err(|mut e| {
-            e.set_path(
-                state_path.to_str().unwrap_or_default(),
-                &state_string.lines().map(|x| x.to_string()).collect::<Vec<String>>()[..],
-            );
-
-            e
-        })?;
-
-        Ok(())
-    }
-
-    ///
->>>>>>> 866066a8
     /// Parses and stores the main program file, constructs a syntax tree, and generates a program.
     ///
     /// Parses and stores all programs imported by the main program file.
@@ -337,8 +222,7 @@
         Ok(())
     }
 
-<<<<<<< HEAD
-    pub fn compile_ir(&self, input: &leo_ast::Input) -> Result<snarkvm_ir::Program, CompilerError> {
+    pub fn compile_ir(&self, input: &leo_ast::Input) -> Result<snarkvm_ir::Program> {
         let asg = self.asg.as_ref().unwrap().clone();
         let mut program = Program::new(asg);
 
@@ -347,35 +231,26 @@
         Ok(program.render())
     }
 
-    pub fn compile<F: PrimeField, G: GroupType<F>, CS: ConstraintSystem<F>>(&self, cs: CS, input: &leo_ast::Input) -> Result<CompilationData, CompilerError> {
+    pub fn compile<F: PrimeField, G: GroupType<F>, CS: ConstraintSystem<F>>(
+        &self,
+        cs: CS,
+        input: &leo_ast::Input,
+    ) -> Result<CompilationData> {
         let compiled = self.compile_ir(&input)?;
         let input_data = self.process_input(&input, &compiled.header)?;
 
-        let mut evaluator =
-            snarkvm_eval::SetupEvaluator::<F, G, CS>::new(cs);
-        let output = evaluator.evaluate(&compiled, &input_data)?;
+        let mut evaluator = snarkvm_eval::SetupEvaluator::<F, G, CS>::new(cs);
+        let output = evaluator
+            .evaluate(&compiled, &input_data)
+            .map_err(|e| SnarkVMError::from(eyre!(e)))?;
 
         let registers: Vec<_> = compiled.header.register_inputs.iter().map(|x| x.clone()).collect();
-        let output = Output::new(&registers[..], output)?;
+        let output = Output::new(&registers[..], output, &Span::default())?;
 
         Ok(CompilationData {
             program: compiled,
             output,
         })
-=======
-    ///
-    /// Synthesizes the circuit with program input to verify correctness.
-    ///
-    pub fn compile_constraints<CS: ConstraintSystem<F>>(&self, cs: &mut CS) -> Result<Output> {
-        generate_constraints::<F, G, CS>(cs, self.asg.as_ref().unwrap(), &self.program_input)
-    }
-
-    ///
-    /// Synthesizes the circuit for test functions with program input.
-    ///
-    pub fn compile_test_constraints(self, input_pairs: InputPairs) -> Result<(u32, u32)> {
-        generate_test_constraints::<F, G>(self.asg.as_ref().unwrap(), input_pairs, &self.output_directory)
->>>>>>> 866066a8
     }
 
     // ///
@@ -408,7 +283,6 @@
         Ok(format!("{:x}", hash))
     }
 
-<<<<<<< HEAD
     fn process_input_value(value: InputValue, type_: &Type, span: &Span) -> Result<Value> {
         Ok(match (type_, value) {
             (Type::Address, InputValue::Address(address)) => {
@@ -417,7 +291,7 @@
             }
             (Type::Boolean, InputValue::Boolean(value)) => Value::Boolean(value),
             (Type::Field, InputValue::Field(value)) => {
-                let parsed: BigInt = value.parse()?;
+                let parsed: BigInt = value.parse().map_err(|_| AsgError::invalid_int(value, span))?;
                 Value::Field(snarkvm_ir::Field {
                     values: parsed.magnitude().iter_u64_digits().collect(),
                     negate: parsed.sign() == Sign::Minus,
@@ -440,23 +314,41 @@
                     )),
                 }
             }
-            (Type::U8, InputValue::Integer(IntegerType::U8, value)) => Value::Integer(Integer::U8(value.parse()?)),
-            (Type::U16, InputValue::Integer(IntegerType::U16, value)) => Value::Integer(Integer::U16(value.parse()?)),
-            (Type::U32, InputValue::Integer(IntegerType::U32, value)) => Value::Integer(Integer::U32(value.parse()?)),
-            (Type::U64, InputValue::Integer(IntegerType::U64, value)) => Value::Integer(Integer::U64(value.parse()?)),
-            (Type::U128, InputValue::Integer(IntegerType::U128, value)) => {
-                Value::Integer(Integer::U128(value.parse()?))
-            }
-            (Type::I8, InputValue::Integer(IntegerType::I8, value)) => Value::Integer(Integer::I8(value.parse()?)),
-            (Type::I16, InputValue::Integer(IntegerType::I16, value)) => Value::Integer(Integer::I16(value.parse()?)),
-            (Type::I32, InputValue::Integer(IntegerType::I32, value)) => Value::Integer(Integer::I32(value.parse()?)),
-            (Type::I64, InputValue::Integer(IntegerType::I64, value)) => Value::Integer(Integer::I64(value.parse()?)),
-            (Type::I128, InputValue::Integer(IntegerType::I128, value)) => {
-                Value::Integer(Integer::I128(value.parse()?))
-            }
+            (Type::U8, InputValue::Integer(IntegerType::U8, value)) => Value::Integer(Integer::U8(
+                value.parse().map_err(|_| AsgError::invalid_int(value, span))?,
+            )),
+            (Type::U16, InputValue::Integer(IntegerType::U16, value)) => Value::Integer(Integer::U16(
+                value.parse().map_err(|_| AsgError::invalid_int(value, span))?,
+            )),
+            (Type::U32, InputValue::Integer(IntegerType::U32, value)) => Value::Integer(Integer::U32(
+                value.parse().map_err(|_| AsgError::invalid_int(value, span))?,
+            )),
+            (Type::U64, InputValue::Integer(IntegerType::U64, value)) => Value::Integer(Integer::U64(
+                value.parse().map_err(|_| AsgError::invalid_int(value, span))?,
+            )),
+            (Type::U128, InputValue::Integer(IntegerType::U128, value)) => Value::Integer(Integer::U128(
+                value.parse().map_err(|_| AsgError::invalid_int(value, span))?,
+            )),
+            (Type::I8, InputValue::Integer(IntegerType::I8, value)) => Value::Integer(Integer::I8(
+                value.parse().map_err(|_| AsgError::invalid_int(value, span))?,
+            )),
+            (Type::I16, InputValue::Integer(IntegerType::I16, value)) => Value::Integer(Integer::I16(
+                value.parse().map_err(|_| AsgError::invalid_int(value, span))?,
+            )),
+            (Type::I32, InputValue::Integer(IntegerType::I32, value)) => Value::Integer(Integer::I32(
+                value.parse().map_err(|_| AsgError::invalid_int(value, span))?,
+            )),
+            (Type::I64, InputValue::Integer(IntegerType::I64, value)) => Value::Integer(Integer::I64(
+                value.parse().map_err(|_| AsgError::invalid_int(value, span))?,
+            )),
+            (Type::I128, InputValue::Integer(IntegerType::I128, value)) => Value::Integer(Integer::I128(
+                value.parse().map_err(|_| AsgError::invalid_int(value, span))?,
+            )),
             (Type::Array(inner, len), InputValue::Array(values)) => {
                 if values.len() != *len as usize {
-                    return Err(FunctionError::invalid_input_array_dimensions(*len as usize, values.len(), span).into());
+                    return Err(
+                        CompilerError::invalid_input_array_dimensions(*len as usize, values.len(), span).into(),
+                    );
                 }
                 let mut out = Vec::with_capacity(values.len());
                 for value in values {
@@ -466,7 +358,7 @@
             }
             (Type::Tuple(inner), InputValue::Tuple(values)) => {
                 if inner.len() != values.len() {
-                    return Err(FunctionError::tuple_size_mismatch(inner.len(), values.len(), span).into());
+                    return Err(CompilerError::input_tuple_size_mismatch(inner.len(), values.len(), span).into());
                 }
                 let mut out = Vec::with_capacity(values.len());
                 for (value, type_) in values.into_iter().zip(inner.iter()) {
@@ -475,23 +367,23 @@
                 Value::Tuple(out)
             }
             (Type::Circuit(_), _) => {
-                return Err(anyhow!("input circuits not supported for input"));
-            }
-            (type_, value) => return Err(anyhow!("expected type '{}' for input, got value '{}'", type_, value)),
+                return Err(CompilerError::circuit_as_input(span).into());
+            }
+            (type_, value) => return Err(AsgError::unexpected_type(type_, value, span).into()),
         })
     }
 
-    pub fn process_input(&self, input: &leo_ast::Input, ir: &snarkvm_ir::Header) -> Result<Input> {
+    pub fn process_input(&self, input: &leo_ast::Input, ir: &snarkvm_ir::Header) -> Result<InputData> {
         let program = self.asg.as_ref().unwrap();
         let main_function = *program.functions.get("main").expect("missing main function");
         let span = main_function.span.clone().unwrap_or_default();
 
-        let mut out = Input::default();
+        let mut out = InputData::default();
         for ir_input in &ir.main_inputs {
             let value = input
                 .get(&*ir_input.name)
                 .flatten()
-                .ok_or_else(|| anyhow!("missing input '{}' for main inputs", ir_input.name))?;
+                .ok_or_else(|| CompilerError::function_input_not_found("main", &ir_input.name, &span))?;
             out.main.insert(
                 ir_input.name.clone(),
                 Self::process_input_value(value, &ir_input.type_, &span)?,
@@ -501,7 +393,7 @@
             let value = input
                 .get_constant(&*ir_input.name)
                 .flatten()
-                .ok_or_else(|| anyhow!("missing input '{}' for constant inputs", ir_input.name))?;
+                .ok_or_else(|| CompilerError::function_input_not_found("main", &ir_input.name, &span))?;
             out.constants.insert(
                 ir_input.name.clone(),
                 Self::process_input_value(value, &ir_input.type_, &span)?,
@@ -511,7 +403,7 @@
         for ir_input in &ir.register_inputs {
             let value = registers
                 .remove(&*ir_input.name)
-                .ok_or_else(|| anyhow!("missing input '{}' for registers", ir_input.name))?;
+                .ok_or_else(|| CompilerError::function_missing_input_register(&ir_input.name, &span))?;
             out.registers.insert(
                 ir_input.name.clone(),
                 Self::process_input_value(value, &ir_input.type_, &span)?,
@@ -521,7 +413,7 @@
         for ir_input in &ir.public_states {
             let value = public_states
                 .remove(&*ir_input.name)
-                .ok_or_else(|| anyhow!("missing input '{}' for public state", ir_input.name))?;
+                .ok_or_else(|| StateError::missing_parameter(&ir_input.name))?;
             out.public_states.insert(
                 ir_input.name.clone(),
                 Self::process_input_value(value, &ir_input.type_, &span)?,
@@ -531,7 +423,7 @@
         for ir_input in &ir.private_leaf_states {
             let value = private_leaf_states
                 .remove(&*ir_input.name)
-                .ok_or_else(|| anyhow!("missing input '{}' for private leaf state", ir_input.name))?;
+                .ok_or_else(|| StateError::missing_parameter(&ir_input.name))?;
             out.private_leaf_states.insert(
                 ir_input.name.clone(),
                 Self::process_input_value(value, &ir_input.type_, &span)?,
@@ -541,58 +433,12 @@
         for ir_input in &ir.private_record_states {
             let value = private_record_states
                 .remove(&*ir_input.name)
-                .ok_or_else(|| anyhow!("missing input '{}' for private record state", ir_input.name))?;
+                .ok_or_else(|| StateError::missing_parameter(&ir_input.name))?;
             out.private_record_states.insert(
                 ir_input.name.clone(),
                 Self::process_input_value(value, &ir_input.type_, &span)?,
             );
         }
         Ok(out)
-=======
-    /// TODO (howardwu): Incorporate this for real program executions and intentionally-real
-    ///  test executions. Exclude it for test executions on dummy data.
-    ///
-    /// Verifies the input to the program.
-    ///
-    pub fn verify_local_data_commitment(&self, system_parameters: &SystemParameters<Components>) -> Result<bool> {
-        let result = verify_local_data_commitment(system_parameters, &self.program_input)?;
-
-        Ok(result)
-    }
-
-    ///
-    /// Manually sets main function input.
-    ///
-    /// Used for testing only.
-    ///
-    pub fn set_main_input(&mut self, input: MainInput) {
-        self.program_input.set_main_input(input);
-    }
-}
-
-impl<'a, F: PrimeField, G: GroupType<F>> ConstraintSynthesizer<F> for Compiler<'a, F, G> {
-    ///
-    /// Synthesizes the circuit with program input.
-    ///
-    fn generate_constraints<CS: ConstraintSystem<F>>(&self, cs: &mut CS) -> Result<(), SynthesisError> {
-        let output_directory = self.output_directory.clone();
-        let package_name = self.program_name.clone();
-
-        let result = match self.compile_constraints(cs) {
-            Err(err) => {
-                eprintln!("{}", err);
-                std::process::exit(err.exit_code())
-            }
-            Ok(result) => result,
-        };
-
-        // Write results to file
-        let output_file = OutputFile::new(&package_name);
-        output_file
-            .write(&output_directory, result.to_string().as_bytes())
-            .unwrap();
-
-        Ok(())
->>>>>>> 866066a8
     }
 }