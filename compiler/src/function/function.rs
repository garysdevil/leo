--- conflicted
+++ resolved
@@ -57,21 +57,9 @@
         // Store input values as new variables in resolved program
         for (input_model, input_expression) in function.input.iter().zip(input.into_iter()) {
             let (name, value) = match input_model {
-<<<<<<< HEAD
                 FunctionInput::InputKeyword(identifier) => {
-                    let input_value = self.enforce_function_input(
-                        cs,
-                        scope.clone(),
-                        caller_scope.clone(),
-                        function_name.clone(),
-                        None,
-                        input_expression,
-                    )?;
-=======
-                InputVariable::InputKeyword(identifier) => {
                     let input_value =
                         self.enforce_function_input(cs, scope, caller_scope, &function_name, None, input_expression)?;
->>>>>>> 6ed436c3
 
                     (&identifier.name, input_value)
                 }
@@ -109,13 +97,8 @@
                 &function_name,
                 None,
                 statement.clone(),
-<<<<<<< HEAD
                 function.output.clone(),
-                declared_circuit_reference.clone(),
-=======
-                function.returns.clone(),
                 declared_circuit_reference,
->>>>>>> 6ed436c3
             )?;
 
             results.append(&mut result);
