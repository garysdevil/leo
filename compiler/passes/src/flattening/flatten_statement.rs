--- conflicted
+++ resolved
@@ -21,67 +21,9 @@
 
 use crate::{Declaration, Flattener, Value, VariableSymbol};
 
-<<<<<<< HEAD
-impl<'a> StatementReconstructor for Flattener<'a> {
-    fn reconstruct_definition(&mut self, input: DefinitionStatement) -> Statement {
-        let (value, const_val) = self.reconstruct_expression(input.value);
-        let mut st = self.symbol_table.borrow_mut();
-
-        if let Some(const_val) = const_val {
-            if !st.set_variable(&input.variable_name.identifier.name, const_val.clone()) {
-                if let Err(err) = st.insert_variable(
-                    input.variable_name.identifier.name,
-                    VariableSymbol {
-                        type_: (&const_val).into(),
-                        span: input.variable_name.identifier.span,
-                        declaration: match &input.declaration_type {
-                            Declare::Const => Declaration::Const(Some(const_val.clone())),
-                            Declare::Let => Declaration::Mut(Some(const_val.clone())),
-                        },
-                    },
-                ) {
-                    self.handler.emit_err(err);
-                }
-            }
-        }
-
-        Statement::Definition(DefinitionStatement {
-            declaration_type: input.declaration_type,
-            variable_name: input.variable_name.clone(),
-            type_: input.type_,
-            value,
-            span: input.span,
-        })
-    }
-
-    fn reconstruct_assign(&mut self, input: AssignStatement) -> Statement {
-        let place = self.reconstruct_expression(input.place).0;
-        let var_name = if let Expression::Identifier(var) = place {
-            var.name
-        } else {
-            unreachable!()
-        };
-
-        let (value, const_val) = self.reconstruct_expression(input.value);
-
-        let mut st = self.symbol_table.borrow_mut();
-        let var_in_local = st.variable_in_local_scope(&var_name);
-
-        if let Some(c) = const_val {
-            if !self.non_const_block || var_in_local {
-                st.set_variable(&var_name, c);
-            } else {
-                st.deconstify_variable(&var_name);
-                st.locally_constify_variable(var_name, c);
-            }
-        } else if !var_in_local {
-            st.deconstify_variable(&var_name);
-        }
-=======
 fn map_const((expr, val): (Expression, Option<Value>)) -> Expression {
     val.map(|v| Expression::Literal(v.into())).unwrap_or(expr)
 }
->>>>>>> 9932e09d
 
 impl<'a> StatementReconstructor for Flattener<'a> {
     fn reconstruct_return(&mut self, input: ReturnStatement) -> Statement {
@@ -91,8 +33,6 @@
         })
     }
 
-<<<<<<< HEAD
-=======
     fn reconstruct_definition(&mut self, input: DefinitionStatement) -> Statement {
         let (value, const_val) = self.reconstruct_expression(input.value);
         let mut st = self.symbol_table.borrow_mut();
@@ -158,7 +98,6 @@
         }))
     }
 
->>>>>>> 9932e09d
     fn reconstruct_conditional(&mut self, input: ConditionalStatement) -> Statement {
         let (condition, const_value) = self.reconstruct_expression(input.condition);
 
